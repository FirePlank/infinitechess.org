// tsconfig.json

{
<<<<<<< HEAD
	"compilerOptions": {
		"outDir": "./dist", 
		"target": "ESNext",
		"module": "ESNext",
		"moduleResolution": "bundler",
		"alwaysStrict": true,
		"noFallthroughCasesInSwitch": true,
		"noImplicitAny": true,
		"noImplicitOverride": true,
		"noImplicitReturns": true,
		"noImplicitThis": true,
		"noPropertyAccessFromIndexSignature": true,
		"noUncheckedIndexedAccess": true,
		"strict": true,
		"noEmitOnError": true,
		"tsBuildInfoFile": "./dist/tsconfig.tsbuildinfo",
		// "allowJs": true, // Allows TypeScript to import JavaScript modules.
		// "checkJs": true  // Reports errors in .js files based on JSDoc and inference.
	},
	// Tells TypeScript and every tool that uses this file (IntelliSense, ESLint): "My source code is in the src folder."
	"include": [
		"src"
	],
	"exclude": [
		"node_modules", 			// Don't look in node_modules
		"dist",         			// Don't look in the output directory
		"**/chess/engines/**/*",  	// Don't look in the chess engines directory
	]
=======
  "compilerOptions": {
    "outDir": "./dist",
    "target": "ESNext",
    "module": "ESNext",
    "moduleResolution": "bundler",
    "alwaysStrict": true,
    "noFallthroughCasesInSwitch": true,
    "noImplicitAny": true,
    "noImplicitOverride": true,
    "noImplicitReturns": true,
    "noImplicitThis": true,
    "noPropertyAccessFromIndexSignature": true,
    "noUncheckedIndexedAccess": true,
    "strict": true,
    "noEmitOnError": true,
    "tsBuildInfoFile": "./dist/tsconfig.tsbuildinfo"
    // "allowJs": true, // Allows TypeScript to import JavaScript modules.
    // "checkJs": true  // Reports errors in .js files based on JSDoc and inference.
  },
  // Tells TypeScript and every tool that uses this file (IntelliSense, ESLint): "My source code is in the src folder."
  "include": ["src"],
  "exclude": [
    "node_modules", // Don't look in node_modules
    "dist" // Don't look in the output directory
  ]
>>>>>>> edf1e357
}<|MERGE_RESOLUTION|>--- conflicted
+++ resolved
@@ -1,36 +1,6 @@
 // tsconfig.json
 
 {
-<<<<<<< HEAD
-	"compilerOptions": {
-		"outDir": "./dist", 
-		"target": "ESNext",
-		"module": "ESNext",
-		"moduleResolution": "bundler",
-		"alwaysStrict": true,
-		"noFallthroughCasesInSwitch": true,
-		"noImplicitAny": true,
-		"noImplicitOverride": true,
-		"noImplicitReturns": true,
-		"noImplicitThis": true,
-		"noPropertyAccessFromIndexSignature": true,
-		"noUncheckedIndexedAccess": true,
-		"strict": true,
-		"noEmitOnError": true,
-		"tsBuildInfoFile": "./dist/tsconfig.tsbuildinfo",
-		// "allowJs": true, // Allows TypeScript to import JavaScript modules.
-		// "checkJs": true  // Reports errors in .js files based on JSDoc and inference.
-	},
-	// Tells TypeScript and every tool that uses this file (IntelliSense, ESLint): "My source code is in the src folder."
-	"include": [
-		"src"
-	],
-	"exclude": [
-		"node_modules", 			// Don't look in node_modules
-		"dist",         			// Don't look in the output directory
-		"**/chess/engines/**/*",  	// Don't look in the chess engines directory
-	]
-=======
   "compilerOptions": {
     "outDir": "./dist",
     "target": "ESNext",
@@ -54,7 +24,7 @@
   "include": ["src"],
   "exclude": [
     "node_modules", // Don't look in node_modules
-    "dist" // Don't look in the output directory
+    "dist", // Don't look in the output directory
+    "**/chess/engines/**/*" // Don't look in the chess engines directory
   ]
->>>>>>> edf1e357
 }