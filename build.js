--- conflicted
+++ resolved
@@ -95,14 +95,13 @@
     // make a list of all client scripts:
     const clientFiles = [];
     const clientScripts = await getExtFiles("src/client/scripts", ".js");
-    // If the client script is htmlscript.js or not in scripts/game, then minify it and copy it over
+    // If the client script is htmlscript.js, or an engine, or not in scripts/game, then minify it and copy it over
     clientFiles.push(...clientScripts.map(v => `scripts/${v}`)
-        .filter(file => !/scripts(\\|\/)+game(\\|\/)/.test(file) || /\/htmlscript\.js$/.test(file)));
+        .filter(file => /(\\|\/)htmlscript\.js$/.test(file) || /chess(\\|\/)engine[^.\\/]*\.js$/.test(file) || !/scripts(\\|\/)+game(\\|\/)/.test(file)));
 
     // string containing all code in /game except for htmlscript.js: 
 
     for (const file of clientFiles) {
-<<<<<<< HEAD
         const code = await readFile(`./src/client/${file}`, 'utf8');
         const minified = await swc.minify(code, {
             mangle: true, // Enable variable name mangling
@@ -110,22 +109,6 @@
             sourceMap: false
         });
         await writeFile(`./dist/${file}`, minified.code, 'utf8');
-=======
-        // If the client script is htmlscript.js or an engine script or not in scripts/game, then minify it and copy it over
-        if (/(\\|\/)htmlscript\.js$/.test(file) || /chess(\\|\/)engine[^.\\/]*\.js$/.test(file) || !/scripts(\\|\/)+game(\\|\/)/.test(file) ) {
-            const code = await readFile(`./src/client/${file}`, 'utf8');
-            const minified = await swc.minify(code, {
-                mangle: true, // Enable variable name mangling
-                compress: true, // Enable compression
-                sourceMap: false
-            });
-            await writeFile(`./dist/${file}`, minified.code, 'utf8');
-        }
-        // Collect the code of all js files in /game except for htmlscript.js:
-        else {
-            gamecode += await readFile(`./src/client/${file}`, 'utf8');
-        }
->>>>>>> 55ee097c
     }
 
     await compressGameScriptsIntoAppJS();
