{
  "name": "Infinite Chess Server",
  "version": "1.0.0",
  "description": "infinitechess.org server",
  "author": "Naviary",
  "license": "AGPL",
  "main": "src/server/server.js",
  "dependencies": {
    "bcrypt": "^5.1.1",
    "cookie-parser": "^1.4.6",
    "cors": "^2.8.5",
    "date-fns": "^2.23.0",
    "dotenv": "^16.0.3",
    "ejs": "^3.1.10",
    "express": "^4.18.2",
<<<<<<< HEAD
    "i18next": "^23.11.5",
    "i18next-http-middleware": "^3.6.0",
=======
    "glob": "^11.0.0",
>>>>>>> e5e43cdf
    "jsonwebtoken": "^9.0.2",
    "node-forge": "^1.3.1",
    "nodemailer": "^6.8.0",
    "nodemon": "^3.1.4",
    "proper-lockfile": "^4.1.2",
    "smol-toml": "^1.2.2",
    "uuid": "^8.3.2",
    "ws": "^8.16.0",
    "xss": "^1.0.15"
  },
  "devDependencies": {
    "@types/node": "^20.14.10",
    "terser": "^5.31.2"
  },
  "scripts": {
    "build": "node build.mjs",
    "watch": "nodemon",
    "start": "node ."
  }
}<|MERGE_RESOLUTION|>--- conflicted
+++ resolved
@@ -11,23 +11,15 @@
     "cors": "^2.8.5",
     "date-fns": "^2.23.0",
     "dotenv": "^16.0.3",
-    "ejs": "^3.1.10",
     "express": "^4.18.2",
-<<<<<<< HEAD
-    "i18next": "^23.11.5",
-    "i18next-http-middleware": "^3.6.0",
-=======
     "glob": "^11.0.0",
->>>>>>> e5e43cdf
     "jsonwebtoken": "^9.0.2",
     "node-forge": "^1.3.1",
     "nodemailer": "^6.8.0",
     "nodemon": "^3.1.4",
     "proper-lockfile": "^4.1.2",
-    "smol-toml": "^1.2.2",
     "uuid": "^8.3.2",
-    "ws": "^8.16.0",
-    "xss": "^1.0.15"
+    "ws": "^8.16.0"
   },
   "devDependencies": {
     "@types/node": "^20.14.10",
