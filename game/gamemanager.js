--- conflicted
+++ resolved
@@ -794,7 +794,7 @@
         sendGameUpdateToColor(game, opponentColor);
     }
 
-<<<<<<< HEAD
+
     /** 
      * Called when client wants to offer a draw
      * Sends confirmation to opponents
@@ -894,8 +894,6 @@
         sendMessageToSocketOfColor(game, opponentColor, 'game', 'declinedraw')
     }
 
-=======
->>>>>>> 1f3e91b7
     /**
      * Called when a client alerts us they have gone AFK.
      * Alerts their opponent, and starts a timer to auto-resign.
@@ -1175,7 +1173,7 @@
     function isGameOver(game) { return game.gameConclusion !== false; }
 
     /**
-<<<<<<< HEAD
+
      * Returns *true* if the provided game has a draw offer.
      * Games that have a draw offer can't make moves, until draw is accepted or declined.
      * @param {Game} game - The game
@@ -1187,8 +1185,7 @@
     }
 
     /**
-=======
->>>>>>> 1f3e91b7
+
      * Handles all incoming websocket messages related to active games.
      * Possible actions: submitmove/offerdraw/abort/resign/joingame/resync
      * @param {Socket} ws - The socket
@@ -1215,7 +1212,7 @@
                 resignGame(ws)
                 break;
             case 'offerdraw':
-<<<<<<< HEAD
+
                 offerDraw(ws);
                 break;
             case 'acceptdraw':
@@ -1223,9 +1220,9 @@
                 break;
             case 'declinedraw':
                 declineDraw(ws);
-=======
+
                 console.error("Don't know how to offer draw yet.")
->>>>>>> 1f3e91b7
+
                 break;
             case 'AFK':
                 onAFK(ws);
