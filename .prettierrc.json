{
<<<<<<< HEAD
	"semi": true,
	"useTabs": true,
	"tabWidth": 4,
	"singleQuote": true,
	"bracketSpacing": true,
	"trailingComma": "all",
	"arrowParens": "always",
	"printWidth": 100,
	"endOfLine": "lf"
=======
  "semi": true,
  "useTabs": true,
  "tabWidth": 4,
  "singleQuote": true,
  "bracketSpacing": true,
  "trailingComma": "all",
  "arrowParens": "always",
  "printWidth": 100,
  "endOfLine": "lf",
  "overrides": [
    {
      "files": ["*.yml", "*.json"],
      "options": {
        "tabWidth": 2,
        "useTabs": false
      }
    }
  ]
>>>>>>> 7e41c3a1
}<|MERGE_RESOLUTION|>--- conflicted
+++ resolved
@@ -1,15 +1,4 @@
 {
-<<<<<<< HEAD
-	"semi": true,
-	"useTabs": true,
-	"tabWidth": 4,
-	"singleQuote": true,
-	"bracketSpacing": true,
-	"trailingComma": "all",
-	"arrowParens": "always",
-	"printWidth": 100,
-	"endOfLine": "lf"
-=======
   "semi": true,
   "useTabs": true,
   "tabWidth": 4,
@@ -28,5 +17,4 @@
       }
     }
   ]
->>>>>>> 7e41c3a1
 }