name = "繁體中文" # Traditional Chinese - Name of language
direction = "ltr" # Change to "rtl" for right to left languages
version = "16"
maintainer = "Heinrich Xiao"

[header]
home = "主頁"
play = "開始"
news = "消息"
login = "登錄"
createaccount = "注冊"

[footer]
contact = "聯系"
terms_of_service = "服務條款"
source_code = "程序"
language = "語言"

[header.javascript]
js-profile = "個人賬戶"
js-logout = "登出"
js-login = "登錄"
js-createaccount = "注冊"

[member.javascript]
js-confirm_delete = "您確定要刪除賬號嗎？這無法撤銷！要是你確定刪除賬號，點OK。"
js-enter_password = "輸入密碼以永久刪除您的賬戶:"

[index]
title = "無限棋 | 首頁 - 官方網站"  # The tab title
secondary_title = "現場游戲的官方網站！"
what_is_it_title = "這是什麼？"
what_is_it_pargaraphs = [
"無限國際象棋是一種棋類變體，沒有邊界，比你熟悉的8x8棋盤大得多。皇后、車和主教在每一回合中可以移動的距離<em>沒有限制</em>。選擇任何自然數，直至無限！",
"由於移動距離沒有限制，因此有可能出現末日時鐘或將軍<em>空白</em>位置的數字由第一個無限序數<strong>omega ω</strong>表示。事實上，研究人員已經發現<strong>任何</strong>可數序數都可以用於將軍時鐘！",
"可以想象，起始配置有無數種可能，其中許多可以進行競技比賽！你的最終目標仍然是將軍，這需要新的策略，因為沒有牆可以用來困住敵方的國王。游戲通常不會比正常的國際象棋比賽持續更久。兵仍然在第1和第8排晉升！",
]
how_to_title = "我要怎麼玩?"
how_to_paragraph = ["當前版本是1.4，你可以在","游戲頁面","上進行游戲！"]
about_title = "關於項目"
about_paragraphs = [
"我是Naviary。自從我第一次發現無限國際象棋（這個概念在這個網站出現之前就已經存在），我就對它及其可能性非常感興趣！直到最近，玩這款游戲一直很困難，需要chess.com會員每次走棋時創建當前棋盤的圖像並來回發送。因此，知道並能玩這款游戲的人並不多。",
["我的目標是建立一種方式，讓每個人都可以輕鬆地玩這個游戲，並建立一個圍繞它的社區。我已經花費了無數個小時在這個網站上，維護和開發游戲。我還有很多想法，這些想法會讓我忙上一段時間。雖然我希望保持免費游戲，但生活有其需求，如果你能在經濟上支持我，請考慮加入我的", "Patreon"],
]
patreon_title = "Patreon支持者"

[credits]
title = "鳴謝"
copyright = "網站上未列出的任何內容均為 www.InfiniteChess.org 的版權"
variants_heading = "變體"
variants_credits = [
"核心設計者：Andreas Tsevas。",
"空間設計者：Andreas Tsevas。",
"經典空間設計者：Andreas Tsevas。",
"無限平面上的國際象棋（Coaip）設計者：Vickalan。",
"兵群設計者：Inaccessible Cardinal。",
"豐富設計者：Clicktuck Suskriberz。",
"Pawndard設計者：SexiLexi。",
"Classical+設計者：SexiLexi。",
"Knightline設計者：Inaccessible Cardinal。",
"Knighted Chess設計者：cycy98。",
"設計者：Cory Evans 和 Joel Hamkins。",
"設計者：Andreas Tsevas。",
"設計者：Cory Evans 和 Joel Hamkins。",
"設計者：Cory Evans，Joel Hamkins 和 Norman Lewis Perlmutter。",
]
textures_heading = "紋理"
textures_licensed_under = "紋理使用了"
textures_credits = [
"金幣設計者：Quolte。",
]
sounds_heading = "聲音"
sounds_credits = [
["部分聲音由", "項目提供，使用許可為"],
"其他聲音由Naviary創作。",
]
code_heading = "程序"
code_credits = [
"由Brandon Jones 和 Colin MacKenzie IV 編寫。",
"由Andreas"
]

[member]
title = "會員" # The tab name
verify_message = "請檢查您的電子郵箱以驗証您的賬戶。"
resend_message = ["沒有收到郵件？請檢查您的垃圾郵件文件夾。另外，", "再次發送。", " 如果仍然找不到，請", "聯系我。"]
verify_confirm = "感謝您！您的賬戶已驗証。"
rating = "Elo 評級:"
joined = "加入時間:"
seen = ["上次在線:", " 前"]
reveal_info = "顯示賬號資料"
account_info_heading = "賬號資料"
email = "電子郵箱:"
delete_account = "刪除賬號"
password_reset_message = ["要更改您的用戶名、電子郵件或密碼，請", "聯系我們。"]

[create-account]
title = "注冊"
username = "賬號:"
email = "電子郵箱:"
password = "密碼:"
create_button = "注冊"
agreement = ["我同意", "服務條款", "。"]

[create-account.javascript]
js-username_specs = "用戶名必須至少包含 3 個字符，並且隻能包含字母 A-Z 和數字 0-9"
js-username_tooshort = "用戶名必須多於三個字母"
js-username_wrongenc = "用戶名隻能包含字母 A-Z 和數字 0-9。"
js-email_invalid = "這不是一個有效的郵箱"
js-email_inuse = "這個電子郵箱已經被用了"
js-pwd_incorrect_format = "密碼格式不正確"
js-pwd_too_short = "密碼必須多於六個字母"
js-pwd_too_long = "密碼禁止多於七十二個字母"
js-pwd_not_pwd = "密碼禁止是'password'"

[play]
title = "無限棋 - 對局"  # The tab title
loading = "加載中"
error = "錯誤"

[play.main-menu]
credits = "鳴謝"
play = "開始"
guide = "指南"
editor = "棋盤編輯器"

[play.guide]
title = "指南"
rules = "規則"
rules_paragraphs = [
"無限國際象棋的規則與經典國際象棋幾乎相同，唯一的區別是棋盤在所有方向上都是無限的！以下是您需要注意的更改和說明：",
"滑動移動的棋子，如車、主教和皇后，每回合移動的距離沒有限制！隻要路徑暢通無阻，您可以移動數百萬格！",
["在“經典”默認變體中，白兵在第8排晉升，黑兵在第1排晉升。在這張圖片中，細黑線表示這一點，它們很微弱，看看您是否能找到它們！兵隻需要到達相對的線即可晉升，", "不需要", "越過它。"],
"棋盤方格不再用字母和數字（例如a1）表示，而是用x和y坐標對來定義。a1方格變成了(1,1)，h8方格變成了(8,8)。在桌面設備上，鼠標懸停的坐標會顯示在屏幕頂部。",
"其他規則與經典國際象棋相同，例如將軍、逼和、三次重復、50步規則、王車易位、“吃過路兵”等！"
]
careful_heading = "小心!"
careful_paragraphs = [
"無限棋盤的開放性意味著很容易利用叉子、釘子和斜線攻擊。您的后方通常非常脆弱。小心這樣的戰術！在保護國王和車的過程中要有創造力！開局策略與經典國際象棋非常不同。",
"為了增強您的后方，已經創建了許多其他變體。"
]
controls_heading = "控制"
controls_paragraph = "點擊並拖動棋盤來移動。滾動鼠標滾輪進行縮放。點擊任何棋子，包括對手的棋子，在任何時候查看它們的合法移動！其他控制如下："
keybinds = [
" 來移動棋盤。",
["空格鍵", " 和 ", "Shift鍵", " 來縮放。"],
["Esc鍵", " 來暫停游戲。"],
["Tab鍵", " 切換屏幕邊緣的箭頭指示器，用於指向屏幕外的棋子。默認情況下，此模式設置為“防御”，顯示從當前位置可以移動到您所在位置的棋子的箭頭。但按", "Tab鍵", "可以將此模式切換為“全部”或“關閉”。“全部”模式顯示所有在那些直線和斜線上的棋子，無論它們是否可以直線或斜線移動。此設置也可以在暫停菜單中切換。點擊這些箭頭會將您傳送到它們指向的棋子位置。"],
" 在本地游戲中切換“編輯模式”。這允許您將任何棋子移動到棋盤上的其他位置！非常適合分析。"
]
controls_paragraph2 = "這些是您需要了解的主要控制。但如果您需要，這裡還有一些額外的操作！"
keybinds_extra = [
" 將重置棋子的渲染。如果它們變得不可見，這將非常有用。如果您移動極遠的距離（例如1e21），可能會發生此錯誤。",
" 將切換導航和游戲信息欄的渲染，這對錄制很有用。歡迎在游戲中進行流媒體或制作視頻！",
" 將切換FPS計數器。這顯示游戲每秒更新的次數，而不總是顯示渲染的幀數，因為游戲在沒有可見變化時跳過渲染以節省計算資源。",
" 將切換圖標渲染。這些是在您足夠遠地縮小時棋子的可點擊縮略圖。在導入超過50,000個棋子的游戲中，這將自動關閉，因為它是性能瓶頸，但您可以使用 ",
[" （反引號，或與 ", "相同的鍵）將切換調試模式。"],
]
fairy_heading = "仙子棋子"
fairy_paragraph = "您已經掌握了玩默認“經典”變體所需的知識。仙子棋子不用於常規國際象棋，但被整合到其他變體中！如果您發現自己在某個變體中遇到了一些以前沒見過的棋子，讓我們在這裡學習它們的工作原理！"
editing_heading = "棋盤編輯"
editing_paragraphs = [
["目前有一個外部 ", "棋盤編輯器", "，可在公共Google表單上使用！它包含使用說明。此工具需要一些基本的Google表單知識。設置后，您將能夠通過選項菜單中的“粘貼游戲”按鈕創建和導入自定義棋局位置！"],
"要與朋友玩自定義棋局，請讓他們加入私人邀請，然后在開始游戲之前，雙方都粘貼游戲代碼！",
"游戲內棋盤編輯器仍在計劃中。",
]
back = "返回"

[play.guide.pieces]
chancellor = {name="大臣", description="像車和騎士的組合一樣移動。"}
archbishop = {name="主教騎士", description="像主教和騎士的組合一樣移動。"}
amazon = {name="女皇", description="像皇后和騎士的組合一樣移動。這是游戲中最強大的棋子！"}
guard = {name="護衛", description="像國王一樣移動，但不易受將軍或將死。"}
hawk = {name="鷹", description="在任何方向上跳躍2或3格。"}
centaur = {name="人馬", description="像騎士和護衛的組合一樣移動。"}
knightrider = {name="騎士騎士", description="像騎士一樣在一個方向上無限跳躍，直到被阻擋。"}
obstacle = {name="障礙物", description="一個中立棋子（不由任何玩家控制），阻擋移動，但可以被捕獲。"}
void = {name="虛空", description="一個中立棋子（不由任何玩家控制），表示棋盤的缺失。棋子不能穿過或移動到它上面。"}

[play.play-menu]
title = "玩 - 網上"
colors = "顏色"
online = "網上"
local = "本地"
computer = "計算機"
variant = "變體"
Classical = "經典"
Classical_Plus = "經典+"
CoaIP = "無限棋盤上的國際象棋"
Pawndard = "兵棋"
Knighted_Chess = "騎士國際象棋"
Knightline = "騎士線"
Core = "核心"
Standarch = "標准弧"
Pawn_Horde = "兵群"
Space_Classic = "太空經典"
Space = "太空"
Obstocean = "障礙海洋"
Abundance = "豐饒"
Amazon_Chandelier = "亞馬遜吊燈"
Containment = "遏制"
Classical_Limit_7 = "經典 - 限制 7"
CoaIP_Limit_7 = "無限棋盤 - 限制 7"
Chess = "國際象棋"
Classical_KOTH = "實驗: 經典 - 王者爭奪"
CoaIP_KOTH = "實驗: 無限棋盤 - 王者爭奪"
Omega = "展示: 歐米伽"
Omega_Squared = "展示: 歐米伽²"
Omega_Cubed = "展示: 歐米伽³"
Omega_Fourth = "展示: 歐米伽⁴"
no_clock = "沒有表"
clock = "表"
minutes = "分鐘"
seconds = "秒"
infinite_time = "無限時間"
color = "顏色"
piece_colors = ["隨機", "白", "黑"]
private = "未發布"
no = "不"
yes = "是"
rated = "評級"
casual = "休閑"
join_games = "加入現有 - 活躍游戲:"
private_invite = "私人邀請:"
your_invite = "您的邀請碼:"
create_invite = "創建邀請"
join = "加入"
copy = "復制"
back = "返回"
code = "邀請碼"

[play.footer]
white_to_move = "白方走起"
player_white = "白方"
player_black = "黑方"

[play.pause]
title = "暫停"
resume = "繼續"
arrows = "箭頭: 防御"
perspective = "視角: 關閉"
copy = "復制棋局"
paste = "粘貼棋局"
offer_draw = "提和"
main_menu = "主頁"

[play.drawoffer] # The draw offer UI that appears on the bottom bar
question = "接受和棋提議"

[play.javascript]
guest_indicator = "(游客)"
you_indicator = "(您)"
white_to_move = "白方走棋"
black_to_move = "黑方走棋"
your_move = "輪到您走棋"
their_move = "輪到他走棋"
lost_network = "網絡丟失。"
failed_to_load = "一個或多個資源加載失敗。請刷新頁面。"
planned_feature = "此功能已計劃！"
main_menu = "主頁"
resign_game = "認輸"
abort_game = "放棄游戲"
offer_draw = "提和" # Offer draw button text in the pause menu
accept_draw = "接受和棋" # Offer draw button text in the pause menu
arrows_off = "箭頭: 關閉"
arrows_defense = "箭頭: 防御"
arrows_all = "箭頭: 全部"
toggled = "切換"
menu_online = "玩 - 網上"
menu_local = "玩 - 本地"
invite_error_digits = "邀請碼需要5位數字。"
invite_copied = "邀請碼已復制到剪貼板。"
move_counter = "步數:"
constructing_mesh = "構建網格"
rotating_mesh = "旋轉網格"
lost_connection = "連接丟失。"
please_wait = "請稍等，正在執行此任務。"
webgl_unsupported = "您的瀏覽器不支持WebGL。此游戲需要WebGL才能運行。請更新您的瀏覽器。"
bigints_unsupported = "BigInts 不受支持。請升級您的瀏覽器。\nBigInts 用於使棋盤無限。"
shaders_failed = "無法初始化著色器程序："
failed_compiling_shaders = "編譯著色器時發生錯誤："

[play.javascript.copypaste]
copied_game = "游戲已復制到剪貼板！"
cannot_paste_in_public = "不能在公共比賽中粘貼游戲！"
cannot_paste_after_moves = "移動后不能粘貼游戲！"
clipboard_denied = "剪貼板權限被拒絕。這可能是您的瀏覽器問題。"
clipboard_invalid = "剪貼板內容不符合有效的ICN格式。"
game_needs_to_specify = "游戲需要指定 'Variant' 元數據或 'startingPosition' 屬性。"
invalid_wincon_white = "白方有無效的勝利條件"
invalid_wincon_black = "黑方有無效的勝利條件"
pasting_game = "正在粘貼游戲..."
pasting_in_private = "在私人比賽中粘貼游戲會導致不同步，如果對手沒有做同樣的操作！"
piece_count = "棋子數量"
exceeded = "超過了"
changed_wincon = "將將死勝利條件更改為royalcapture，並關閉了圖標渲染。按 'P' 重新啟用（不推薦）。"
loaded_from_clipboard = "從剪貼板加載了游戲！"
loaded = "游戲已加載！"
slidelimit_not_number = "slideLimit 游戲規則必須是數字。收到"

[play.javascript.rendering]
on = "開啟"
off = "關閉"
icon_rendering_off = "圖標渲染已關閉。"
icon_rendering_on = "圖標渲染已開啟。"
toggled_debug = "調試模式已切換："
toggled_edit = "編輯模式已切換："
perspective = "視角"
perspective_mode_on_desktop = "桌面版支持視角模式！"
movement_tutorial = "WASD 移動。空格 & Shift 縮放。"
regenerated_pieces = "重新生成了棋子。"

[play.javascript.invites]
move_mouse = "移動鼠標以重新連接。"
unknown_action_received_1 = "未知操作"
unknown_action_received_2 = "從邀請訂閱中接收到的服務器消息！"
cannot_cancel = "無法取消未定義 ID 的邀請。"
you_indicator = "(你)"
you_are_white = "你是白方"
you_are_black = "你是黑方"
random = "隨機"
accept = "接受"
cancel = "取消"
create_invite = "創建邀請函"
cancel_invite = "取消邀請函"
start_game = "開始"
join_existing_active_games = "加入現有 - 活躍游戲："

[play.javascript.onlinegame]
afk_warning = "你是AFK."
opponent_afk = "對手是AFK."
opponent_disconnected = "對手斷開連接了"
opponent_lost_connection = "對手斷開連接了"
auto_resigning_in = "將很快自動認輸"
auto_aborting_in = "將很快自動中止"
not_logged_in = "您未登錄。請登錄以重新連接到此游戲。"
game_no_longer_exists = "游戲不再存在。"
another_window_connected = "另一個窗口已連接。"
server_restarting = "服務器即將重新啟動..."
server_restarting_in = "服務器即將重新啟動"
minute = "分鐘"
minutes = "分鐘"

[play.javascript.websocket]
no_connection = "沒有連接"
reconnected = "重新連接了"
unable_to_identify_ip = "無法識別IP地址"
online_play_disabled = "在線游戲已禁用。不支持Cookie。請嘗試其他瀏覽器。"
too_many_requests = "請求次數過多，請稍后再試。"
message_too_big = "消息太大。"
too_many_sockets = "套接字太多。"
origin_error = "來源錯誤。"
connection_closed = "連接意外關閉。服務器消息。"
please_report_bug = "這不應該發生，請報告此錯誤！"

[play.javascript.termination] # What caused the termination of the game, in spoken language
checkmate = "將死"
stalemate = "僵局"
repetition = "三次重復"
moverule = ["", "-回合規則"]  # The game inserts a number inbetween these two strings
insuffmat = "棋子不足"
royalcapture = "王被吃"
allroyalscaptured = "所有王被吃"
allpiecescaptured = "所有棋子被吃"
threecheck = "三次將軍"
koth = "山丘之王"
resignation = "認輸"
agreement = "同意" 
time = "超時"
aborted = "已中止"  # Game was cancelled (no elo exchanged)
disconnect = "棄賽"  # A player left

[play.javascript.results]
you_checkmate = "你贏了，將死！"
you_time = "你超時贏了！"
you_resignation = "你贏了，對手認輸！"
you_disconnect = "你贏了，對手棄權！"
you_royalcapture = "你贏了，皇族棋子被捕！"
you_allroyalscaptured = "你贏了，所有皇族棋子被捕！"
you_allpiecescaptured = "你贏了，全軍覆沒！"
you_threecheck = "你贏了，三步將軍！"
you_koth = "你贏了，山頂王！"
you_generic = "你贏了！"
draw_stalemate = "和棋，僵局！"
draw_repetition = "和棋，局面重復！"
draw_moverule = ["和棋，", "步規則！"]
draw_insuffmat = "和棋，因棋子不足！"
draw_agreement = "協議和棋"
draw_generic = "和棋!"
aborted = "游戲中止"
opponent_checkmate = "你輸了，將死！"
opponent_time = "你超時輸了！"
opponent_resignation = "你輸了，對手認輸！"
opponent_disconnect = "你輸了，對手棄權！"
opponent_royalcapture = "你輸了，皇族棋子被捕！"
opponent_allroyalscaptured = "你輸了，所有皇族棋子被捕！"
opponent_allpiecescaptured = "你輸了，全軍覆沒！"
opponent_threecheck = "你輸了，被三步將軍！"
opponent_koth = "你輸了山頂王！"
opponent_generic = "你輸了!"
white_checkmate = "白方將死獲勝!"
black_checkmate = "黑方將死獲勝!"
bug_checkmate = "這是一個錯誤，請報告。游戲以將死結束。"
white_time = "白方超時勝"
black_time = "黑方超時勝!"
bug_time = "這是一個錯誤，請報告！游戲因超時結束。"
white_royalcapture = "白方通過捕獲皇族棋子獲勝！"
black_royalcapture = "黑方通過捕獲皇族棋子獲勝！"
bug_royalcapture = "這是一個錯誤，請報告！游戲因皇族棋子被捕獲而結束。"
white_allroyalscaptured = "白方通過吃掉所有皇族棋子獲勝！"
black_allroyalscaptured = "黑方通過吃掉所有皇族棋子獲勝！"
bug_allroyalscaptured = "這是一個錯誤，請報告！游戲因所有皇族棋子被捕獲而結束。"
white_allpiecescaptured = "白方通過吃掉所有棋子獲勝！"
black_allpiecescaptured = "黑方通過吃掉所有棋子獲勝！"
bug_allpiecescaptured = "這是一個錯誤，請報告！游戲因所有棋子被捕獲而結束。"
white_threecheck = "白方通過三步將軍獲勝！"
black_threecheck = "黑方通過三步將軍獲勝！"
bug_threecheck = "這是一個錯誤，請報告！游戲被三步將軍結束。"
white_koth = "白方通過山頂之王獲勝！"
black_koth = "黑方通過山頂之王獲勝！"
bug_koth = "這是一個錯誤，請報告！游戲被山頂之王結束。"
bug_generic = "這是一個錯誤，請報告！"

[terms]
title = "服務條款"
warning = ["此文件不具有法律約束力。我們隻對英文版本的文件負責。本翻譯僅供一般參考。您可以在此處訪問官方英文版本", "這裡", "。"]
consent = "使用本網站即表示您同意遵守以下條款。如果您不同意，您必須立即停止使用本網站。"
guardian_consent = "如果您未滿18歲，您必須獲得父母或法定監護人的同意，才能使用本網站並創建賬戶。"
parents_header = "父母"
parents_paragraphs = [
"本網站有一個算法，用於禁止用戶將其名字設置為常見的臟話。目前，網站上用戶之間沒有交流方式。",
"目前，會員無法設置自己的個人資料圖片。我們計劃在未來允許此功能，屆時我們將盡最大努力防止不適當的個人資料圖片。",
]
fair_play_header = "公平游戲"
fair_play_paragraph1 = ["您不能創建超過一個賬戶。如果您希望更改與賬戶關聯的電子郵件地址，請", "聯系我們。"]
fair_play_paragraph2 = "為了讓游戲保持有趣和公平，您不得："
fair_play_rules = [
"以任何方式修改或操縱代碼，包括但不限於：使用控制台命令、本地覆蓋、自定義腳本、修改HTTP請求等。這樣做可能是為了故意破壞游戲，或給自己帶來優勢。",
"在評級游戲中，接受他人或程序的幫助/建議，以決定應該下什麼棋。（創建引擎是可以的，並且是鼓勵的，但您必須將其使用限制在非評級游戲中。）",
"通過故意輸棋以提升對手的Elo積分，或接受對手故意輸棋以提升自己的Elo積分。這會濫用系統，導致根據您的技能水平產生不准確的評級。"
]
cleanliness_header = "清潔"
cleanliness_rules = [
"在網站上使用的所有語言中，您必須保持文明，不得使用粗俗語言或臟話。您不得欺凌、騷擾或威脅他人，或從事任何非法行為。您不得向其他用戶或論壇發送垃圾信息。",
"您不得上傳不適當、暗示性或血腥的圖像作為您的個人資料圖片。這樣做可能會導致您被禁止或終止賬戶。"
]
privacy_header = "隱私"
privacy_rules = [
"目前，我們收集的唯一個人信息是電子郵件。這是為了驗証用戶的賬戶，並提供在他們請求密碼重置時証明身份的手段。我們不會發送任何促銷電子郵件或優惠。我們不會與任何人共享用戶的電子郵件地址。",
"InfiniteChess.org可能會收集您在網站上使用的數據，包括您的IP地址。這是為了幫助防止來自機器人的攻擊和其他不受歡迎的實體，並保持數據庫中的准確統計信息。這不是您的家庭地址。",
"您在本網站上玩的所有游戲都會成為公共信息。如果您希望保持匿名，請不要與朋友或家人分享您的用戶名。如果這是您的願望，您有責任確保沒有人發現您的用戶名與您的真實身份相關聯。",
"您的賬戶在線狀態以及您上次在網站上活躍的近似時間也是公共信息。",
["盡管InfiniteChess.org將盡力在其能力范圍內保護每個人的賬戶和個人信息，但在發生黑客攻擊或數據泄露時，您不得向我們提出指控。如果發生數據泄露，用戶將在", "新聞", "頁面上收到通知。"],
"網站上沒有可購買的內容。我們不收集其他個人信息。",
"要從我們的服務器中刪除您的私人信息，您可以通過個人資料頁面刪除您的賬戶。唯一與您的用戶名有關且我們不會刪除的內容是您的游戲歷史記錄，因為所有游戲都是公開信息。",
]
cookie_header = "Cookie政策"
cookie_paragraphs = [
"本網站使用Cookie，Cookie是存儲在您瀏覽器中的小型文本文件，在連接時發送到服務器。使用這些Cookie的目的是：驗証您的登錄會話，驗証您的瀏覽器屬於它所稱的棋局，並存儲用戶的游戲偏好，以便他們在重新訪問網站時可以保留其偏好。該網站不使用第三方Cookie，Cookie不會與外部方共享。",
"Cookie是本網站和游戲正常運行所必需的。如果您不希望網站存儲Cookie，您必須停止使用本網站。您可以進入瀏覽器偏好設置刪除現有的Cookie。繼續使用本網站即表示您同意使用Cookie。"
]
conclusion_header = "結論"
conclusion_paragraphs = [
"任何違反這些條款的行為可能導致您被禁止或終止賬戶。InfiniteChess.org希望能夠為每個人提供玩樂的機會！但是，我們保留隨時禁止或終止任何用戶賬戶的權利，原因無需披露。您不得向我們提出指控。",
["這些服務條款可能隨時修改。您有責任確保您保持最新！當這些服務條款更新時，該信息將發布在", "新聞", "頁面上。如果在服務條款更新時，您不同意新條款，您必須立即停止使用網站。您可以從您的個人資料頁面刪除賬戶。如果您刪除賬戶，所有您的私人信息和賬戶數據將被刪除，除了與您的用戶名相關的游戲歷史記錄，因為這是公開信息。"],
["此網站是開源的。隻要您遵循許可條款中規定的條件，您可以復制或分發本網站上的任何內容！", "許可條款", "。如果此鏈接失效，您有責任找到條款。"],
"我們不能保証網站將100%時間運行。我們也不能保証數據永遠不會被損壞。",
"您不得在網站上從事任何非法活動。",
["如果您對這些條款有任何疑問，或對網站有任何其他問題，請", "通過電子郵件聯系我們！"]
]
update = "(最后更新日期：2024年7月13日。添加了警告，所有玩過的游戲可能成為公共信息，包括您賬戶上次活躍的大致時間。此外，這些條款可能會隨時更新，您有責任確保您保持更新。)"
thanks = "謝謝！"

[login]
title = "登錄"
username = "用戶名:"
password = "密碼:"
forgot_password = ["忘記了? ", "給我們發郵件."]
login_button = "登錄"

[error-pages] # Messages shown on some error pages explaining what went wrong
400_message = "收到無效參數。"
409_message = ["可能存在沖突的用戶名或電子郵件。請", "重新加載", "頁面"]
500_message = "這不應該發生。需要進行一些調試！"

[news]
title = "新聞"
more_dev_logs = ["更多開發者日志在我們的", "Discord", "和在", "chess.com的論壇！"]

<<<<<<< HEAD
[news.sept11-2024]
date = "2024年9月11日:"
paragraph1 = [
	"首屆無限棋錦標賽現已開放報名！！！比賽將採用經典變體，時間控制為10分鐘加6秒（此功能將很快添加）。獲勝者將在 ",
	"社區Discord", # The website inserts a hyperlink over this text
	" 上獲得特殊標識和/或角色！"
],
paragraph2 = [
	"這是 ",
	"報名表格", # The website inserts a hyperlink over this text
	"！報名截止日期是 ",
	"2024年9月27日（星期五）！", # The website bolds this text
	" 完整規則請查看 ",
	"這裡", # The website inserts a hyperlink over this text
	"。有關錦標賽的最新動態，請加入 ",
	"Discord", # The website inserts a hyperlink over this text
	"！"
]
paragraph3 = "更新 v.1.4.1 已發布！"
list = [
	"已添加和棋提議功能！在暫停菜單中找到提議和棋按鈕！",
	"已添加以下語言支持：中文、波蘭語、葡萄牙語！",
	"修復了一個錯誤：重復點擊創建邀請按鈕時會收到如您已擁有邀請或無法接受自己的邀請等消息。"
]

[news.aug1-2024] # Update 1.4
date = "2024年8月1日:"
text_top = "更新 1.4 發布了！自從我們開源以來，添加了許多協作功能！"
update_list = [
"新增了騎士騎行者，它們像騎士一樣無限跳躍，直到被障礙物阻擋！'騎士國際象棋' 變體已經升級，將騎士替換為騎士騎行者！",
"隨時點擊自己或對手的棋子以查看其可能的移動！",
"隨時右鍵點擊以取消選擇當前選中的棋子。",
"將鼠標懸停在屏幕邊緣的箭頭指示器上，現在會顯示指示的棋子的合法移動！",
"如果棋盤上沒有足夠的棋子來強制將死，游戲現在會自動判定平局。",
"網站已經翻譯成法語！您可以通過訪問任何頁面的頁腳來更改語言。",
"改善了網站的加載時間。",
"新的網站圖標，Ω！它會自動匹配您首選的淺色或深色設備主題。",
"游戲代碼或 ICN 的元數據已重新格式化，更加符合 PGN 標准。",
"用戶現在可以在個人資料頁面刪除他們的帳戶，無需通過電子郵件聯系我們。"
]

[news.july22-2024]
date = "2024年7月22日"
account_warning = "如果您尚未驗証您的賬戶，請在您的個人資料頁面上進行驗証！所有未驗証的賬戶將很快被刪除！"

[news.july13-2024]
date = "2024年7月13日"
tos_update = ["", "服務條款", "已更新。變更內容：您在網站上玩的所有游戲都可能成為公共信息，包括您的帳戶上次活躍的大概時間。條款可能會隨時更新，確保您了解最新條款是您的責任。"] # The game inserts a hyperlink inside the 2nd quotes here.
game_history_warning = "您的游戲歷史可能在未來可在您的個人資料中查看。"

[news.july9-2024]
date = "2024年7月9日"
text = ["無限棋現在開源！查看並貢獻項目，請訪問 ", "GitHub！"]

[news.may27-2024]
date = "2024年5月27日"
text = "1.3.2更新今天發布！新增了我在最新視頻中展示的 Omega^3 和 Omega^4 的展示變體。此外，將軍算法現在兼容每邊多個國王。"

[news.may24-2024]
date = "2024年5月24日"
text = "1.3更新今天發布！這包括指南、懸停導航按鈕時的彈出式工具提示以及標題頁上的 Discord 和游戲信用鏈接！"

[news.may14-2024]
date = "2024年5月14日"
text_top = "1.3更新今天發布！這包括很多的改進："
update_list = [
"切換到 WebSocket，減少對手移動時的延遲。",
"切換標簽不再斷開連接。",
"當您或其他人創建邀請或下棋時，發出聲音提示。",
"加了50步規則",
"現在在時鐘剩余10秒時播放鼓式倒計時效果。",
"如果您的對手AFK（並發出聲音警告），將開始自動認輸計時器。"
]
text_box = ["還有更多！那些都在我們的", "Discord！"]

[news.jan29-2024]
date = "2024年1月29日"
text = "僅以案由一個新視頻"

=======
>>>>>>> e8f08646
[server.javascript]
ws-invalid_username = "用戶名無效"
ws-incorrect_password = "密碼部隊"
ws-username_and_password_required = "需要用戶名和密碼"
ws-username_and_password_string = "用戶名和密碼必須是字符串"
ws-login_failure_retry_in = "登錄失敗"
ws-seconds = "妙" # unit of time
ws-second = "妙" # unit of time
ws-username_length = "用戶名必須多於3個字母和少於20字母"
ws-username_letters = "用戶名隻能包含字母 A-Z 和數字 0-9。"
ws-username_taken = "那個用戶名已經被用了。"
ws-username_bad_word = "該用戶名包含不允許的詞語。"
ws-email_too_long = "您的電子有限太長。"
ws-email_invalid = "這個郵箱無效。"
ws-email_in_use = "這個郵箱已經被用了。"
ws-you_are_banned = "您被封禁了"
ws-password_length = "密碼必須多於6個字母，並且少於72個字母。"
ws-password_format = "密碼格式不正確"
ws-password_password = "密碼禁止是password"
ws-refresh_token_not_found_logged_out = "沒有成員擁有該刷新令牌 (已經等處)"
ws-refresh_token_not_found = "沒有成員擁有該刷新令牌"
ws-refresh_token_expired = "未找到刷新令牌（會話過期）"
ws-refresh_token_invalid = "刷新令牌過期或被篡改"
ws-member_not_found = "賬戶未找到"
ws-forbidden_wrong_account = "禁止。這不是您的賬戶。"
ws-deleting_account_not_found = "刪除帳戶失敗。找不到帳戶。"
ws-server_error = "抱歉，發生伺服器錯誤！請返回。"
ws-unable_to_identify_client_ip = "無法識別客戶端 IP 地址"
ws-you_are_banned_by_server = "您被禁用了"
ws-too_many_requests_to_server = "請求過多。請稍後再試。"
ws-bad_request = "400"
ws-not_found = "404"
ws-forbidden = "403"
ws-unauthorized_patron_page = "未經授權。此頁面僅限會員訪問。"
ws-username_reserved = "用戶名已被保留"
ws-already_in_game = "已在游戲中"
ws-server_restarting = "服務器正在重啟"
ws-minutes = "分鐘"
ws-server_under_maintenance = "服務器正在維護中。請稍后再試！"  # Can be changed at will to change the display message.
ws-minute = "分鐘"
ws-no_abort_game_over = "游戲結束無法中止"
ws-no_abort_after_moves = "無法在棋步后中止"
ws-game_aborted_cheating = "因作弊游戲中止"
ws-cannot_resign_finished_game = "無法放棄已完成的游戲"
ws-invalid_code = "無效代碼"
ws-game_aborted = "游戲中止"<|MERGE_RESOLUTION|>--- conflicted
+++ resolved
@@ -487,88 +487,6 @@
 title = "新聞"
 more_dev_logs = ["更多開發者日志在我們的", "Discord", "和在", "chess.com的論壇！"]
 
-<<<<<<< HEAD
-[news.sept11-2024]
-date = "2024年9月11日:"
-paragraph1 = [
-	"首屆無限棋錦標賽現已開放報名！！！比賽將採用經典變體，時間控制為10分鐘加6秒（此功能將很快添加）。獲勝者將在 ",
-	"社區Discord", # The website inserts a hyperlink over this text
-	" 上獲得特殊標識和/或角色！"
-],
-paragraph2 = [
-	"這是 ",
-	"報名表格", # The website inserts a hyperlink over this text
-	"！報名截止日期是 ",
-	"2024年9月27日（星期五）！", # The website bolds this text
-	" 完整規則請查看 ",
-	"這裡", # The website inserts a hyperlink over this text
-	"。有關錦標賽的最新動態，請加入 ",
-	"Discord", # The website inserts a hyperlink over this text
-	"！"
-]
-paragraph3 = "更新 v.1.4.1 已發布！"
-list = [
-	"已添加和棋提議功能！在暫停菜單中找到提議和棋按鈕！",
-	"已添加以下語言支持：中文、波蘭語、葡萄牙語！",
-	"修復了一個錯誤：重復點擊創建邀請按鈕時會收到如您已擁有邀請或無法接受自己的邀請等消息。"
-]
-
-[news.aug1-2024] # Update 1.4
-date = "2024年8月1日:"
-text_top = "更新 1.4 發布了！自從我們開源以來，添加了許多協作功能！"
-update_list = [
-"新增了騎士騎行者，它們像騎士一樣無限跳躍，直到被障礙物阻擋！'騎士國際象棋' 變體已經升級，將騎士替換為騎士騎行者！",
-"隨時點擊自己或對手的棋子以查看其可能的移動！",
-"隨時右鍵點擊以取消選擇當前選中的棋子。",
-"將鼠標懸停在屏幕邊緣的箭頭指示器上，現在會顯示指示的棋子的合法移動！",
-"如果棋盤上沒有足夠的棋子來強制將死，游戲現在會自動判定平局。",
-"網站已經翻譯成法語！您可以通過訪問任何頁面的頁腳來更改語言。",
-"改善了網站的加載時間。",
-"新的網站圖標，Ω！它會自動匹配您首選的淺色或深色設備主題。",
-"游戲代碼或 ICN 的元數據已重新格式化，更加符合 PGN 標准。",
-"用戶現在可以在個人資料頁面刪除他們的帳戶，無需通過電子郵件聯系我們。"
-]
-
-[news.july22-2024]
-date = "2024年7月22日"
-account_warning = "如果您尚未驗証您的賬戶，請在您的個人資料頁面上進行驗証！所有未驗証的賬戶將很快被刪除！"
-
-[news.july13-2024]
-date = "2024年7月13日"
-tos_update = ["", "服務條款", "已更新。變更內容：您在網站上玩的所有游戲都可能成為公共信息，包括您的帳戶上次活躍的大概時間。條款可能會隨時更新，確保您了解最新條款是您的責任。"] # The game inserts a hyperlink inside the 2nd quotes here.
-game_history_warning = "您的游戲歷史可能在未來可在您的個人資料中查看。"
-
-[news.july9-2024]
-date = "2024年7月9日"
-text = ["無限棋現在開源！查看並貢獻項目，請訪問 ", "GitHub！"]
-
-[news.may27-2024]
-date = "2024年5月27日"
-text = "1.3.2更新今天發布！新增了我在最新視頻中展示的 Omega^3 和 Omega^4 的展示變體。此外，將軍算法現在兼容每邊多個國王。"
-
-[news.may24-2024]
-date = "2024年5月24日"
-text = "1.3更新今天發布！這包括指南、懸停導航按鈕時的彈出式工具提示以及標題頁上的 Discord 和游戲信用鏈接！"
-
-[news.may14-2024]
-date = "2024年5月14日"
-text_top = "1.3更新今天發布！這包括很多的改進："
-update_list = [
-"切換到 WebSocket，減少對手移動時的延遲。",
-"切換標簽不再斷開連接。",
-"當您或其他人創建邀請或下棋時，發出聲音提示。",
-"加了50步規則",
-"現在在時鐘剩余10秒時播放鼓式倒計時效果。",
-"如果您的對手AFK（並發出聲音警告），將開始自動認輸計時器。"
-]
-text_box = ["還有更多！那些都在我們的", "Discord！"]
-
-[news.jan29-2024]
-date = "2024年1月29日"
-text = "僅以案由一個新視頻"
-
-=======
->>>>>>> e8f08646
 [server.javascript]
 ws-invalid_username = "用戶名無效"
 ws-incorrect_password = "密碼部隊"
