--- conflicted
+++ resolved
@@ -1,16 +1,15 @@
 {
+	"27": {
+		"note": "Added Github contributor title, line 54",
+		"changes": ["index.github_title"]
+	},
 	"26": {
 		"note": "Modified webgl_unsupported, line 303",
 		"changes": ["play.javascript.webgl_unsupported"]
 	},
 	"25": {
-<<<<<<< HEAD
-		"note": "Added Github contributor title, line 54",
-		"changes": ["index.github_title"]
-=======
 		"note": "Added the following in header.settings, lines 21-23: selection, selection-drag, selection-premove.",
 		"changes": []
->>>>>>> c00cf1a9
 	},
 	"24": {
 		"note": "Deleted play.javascript.copypaste.loaded, line 323",
