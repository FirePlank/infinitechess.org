
// This module keeps trap of the data of the onlinegame we are currently in.

"use strict";

const onlinegame = (function(){

    /** Whether we are currently in an online game. */
    let inOnlineGame = false
    let gameID;
    /** Whether the game is a private one (joined from an invite code). */
    let isPrivate;
    let ourColor; // white/black

    /**
     * Whether we are in sync with the game on the server.
     * If false, we do not submit our move. (move auto-submitted upon resyncing)
     * Set to false whenever the socket closes, or we unsub from the game.
     * Set to true whenever we join game, or successfully resync.
     */
    let inSync = false;

    /** Variables regardin the flashing of the tab's name "YOUR MOVE" when you're away. */
    const tabNameFlash = {
        originalDocumentTitle: document.title,
        timeoutID: undefined,
        moveSound_timeoutID: undefined
    }

    /** All variables related to being afk and alerting the server of that */
    const afk = {
        timeUntilAFKSecs: 40, // 40 + 20 = 1 minute
        timeUntilAFKSecs_Abortable: 20, // 20 + 20 = 40 seconds
        timeUntilAFKSecs_Untimed: 100, // 100 + 20 = 2 minutes
        /** The amount of time we have, in milliseconds, from the time we alert the
         * server we are afk, to the time we lose if we don't return. */
        timerToLossFromAFK: 20000,
        /** The ID of the timer to alert the server we are afk. */
        timeoutID: undefined,
        timeWeLoseFromAFK: undefined,
        /** The timeout ID of the timer to display the next "You are AFK..." message. */
        displayAFKTimeoutID: undefined,
        /** The timeout ID of the timer to play the next violin staccato note */
        playStaccatoTimeoutID: undefined,

        timeOpponentLoseFromAFK: undefined,
        /** The timeout ID of the timer to display the next "Opponent is AFK..." message. */
        displayOpponentAFKTimeoutID: undefined
    }

    /** All variables related to our opponent having disconnected */
    const disconnect = {
        timeOpponentLoseFromDisconnect: undefined,
        /** The timeout ID of the timer to display the next "Opponent has disconnected..." message. */
        displayOpponentDisconnectTimeoutID: undefined
    }

    const serverRestart = {
        /** The time the server plans on restarting, if it has alerted us it is, otherwise false. */
        time: false,
        /** The minute intervals at which to display on screen the server is restarting. */
        keyMinutes: [30, 20, 15, 10, 5, 2, 1, 0],
        /** The timeout ID of the timer to display the next "Server restarting..." message.
         * This can be used to cancel the timer when the server informs us it's already restarted. */
        timeoutID: undefined
    }


    /**
     * Returns the game id of the online game we're in.
     * @returns {number}
     * */
    function getGameID() { return gameID }

    function areInOnlineGame() { return inOnlineGame }

    function getIsPrivate() { return isPrivate }

    function getOurColor() { return ourColor }

    function setInSyncFalse() { inSync = false }

    function update() {
        if (!inOnlineGame) return;

        updateAFK();
    }

    function updateAFK() {
        if (!input.atleast1InputThisFrame() || game.getGamefile().gameConclusion) return;

        if (afk.timeWeLoseFromAFK) tellServerWeBackFromAFK();
        rescheduleAlertServerWeAFK();
    }

    function rescheduleAlertServerWeAFK() {
        clearTimeout(afk.timeoutID);
        const gamefile = game.getGamefile();
        if (!isItOurTurn() || gamefileutility.isGameOver(gamefile) || isPrivate && clock.isGameUntimed()) return;
        // Games with less than 2 moves played more-quickly start the AFK auto resign timer
        const timeUntilAFKSecs = !movesscript.isGameResignable(game.getGamefile()) ? afk.timeUntilAFKSecs_Abortable
                                : clock.isGameUntimed() ? afk.timeUntilAFKSecs_Untimed
                                : afk.timeUntilAFKSecs;
        afk.timeoutID = setTimeout(tellServerWeAFK, timeUntilAFKSecs * 1000)
    }

    function cancelAFKTimer() {
        clearTimeout(afk.timeoutID);
        clearTimeout(afk.displayAFKTimeoutID);
        clearTimeout(afk.playStaccatoTimeoutID);
        clearTimeout(afk.displayOpponentAFKTimeoutID);
    }

    function tellServerWeAFK() {
        websocket.sendmessage('game','AFK')
        afk.timeWeLoseFromAFK = Date.now() + afk.timerToLossFromAFK;

        // Play lowtime alert sound
        sound.playSound_lowtime();

        // Display on screen "You are AFK. Auto-resigning in 20..."
        displayWeAFK(20);
        // The first violin staccato note is played in 10 seconds
        afk.playStaccatoTimeoutID = setTimeout(playStaccatoNote, 10000, 'c3', 10)
    }

    function tellServerWeBackFromAFK() {
        websocket.sendmessage('game','AFK-Return')
        afk.timeWeLoseFromAFK = undefined;
        clearTimeout(afk.displayAFKTimeoutID);
        clearTimeout(afk.playStaccatoTimeoutID);
        afk.displayAFKTimeoutID = undefined;
        afk.playStaccatoTimeoutID = undefined;
    }

    function displayWeAFK(secsRemaining) {
        const resigningOrAborting = movesscript.isGameResignable(game.getGamefile()) ? translations["onlinegame"]["auto_resigning_in"] : translations["onlinegame"]["auto_aborting_in"];
        statustext.showStatusForDuration(`${translations["onlinegame"]["afk_warning"]} ${resigningOrAborting} ${secsRemaining}...`, 1000);
        const nextSecsRemaining = secsRemaining - 1;
        if (nextSecsRemaining === 0) return; // Stop
        const timeRemainUntilAFKLoss = afk.timeWeLoseFromAFK - Date.now();
        const timeToPlayNextDisplayWeAFK = timeRemainUntilAFKLoss - nextSecsRemaining * 1000;
        afk.displayAFKTimeoutID = setTimeout(displayWeAFK, timeToPlayNextDisplayWeAFK, nextSecsRemaining);
    }

    function playStaccatoNote(note, secsRemaining) {
        if (note === 'c3') sound.playSound_viola_c3();
        else if (note === 'c4') sound.playSound_violin_c4();
        else return console.error("Invalid violin note")
        
        let nextSecsRemaining = secsRemaining > 5 ? secsRemaining - 1 : secsRemaining - 0.5;
        if (nextSecsRemaining === 0) return; // Stop
        const nextNote = nextSecsRemaining === Math.floor(nextSecsRemaining) ? 'c3' : 'c4';
        const timeRemainUntilAFKLoss = afk.timeWeLoseFromAFK - Date.now();
        const timeToPlayNextDisplayWeAFK = timeRemainUntilAFKLoss - nextSecsRemaining * 1000;
        afk.playStaccatoTimeoutID = setTimeout(playStaccatoNote, timeToPlayNextDisplayWeAFK, nextNote, nextSecsRemaining);
    }

    /**
     * This is called whenever we lose connection.
     * This is NOT when a socket unexpectedly closes, this is when a socket
     * unexpectedly closes AND we are unable to establish a new one!
     */
    function onLostConnection() {
        // Stop saying when the opponent will lose from being afk
        clearTimeout(afk.displayOpponentAFKTimeoutID);
    }

    /**
     * **Universal** function that is called when we receive a server websocket message with subscription marked `game`.
     * Joins online games, forwards received opponent's moves. Ends game after receiving resignation.
     * @param {WebsocketMessage} data - The incoming server websocket message
     */
    function onmessage(data) { // { sub, action, value, id }
        // console.log(`Received ${data.action} from server! Message contents:`)
        // console.log(data.value)

        switch(data.action) {
            case "joingame":
                handleJoinGame(data.value);
                break;
            case "move":
                handleOpponentsMove(data.value);
                break;
            case "clock":
                if (!inOnlineGame) return;
                const message = data.value; // { timerWhite, timerBlack, timeNextPlayerLosesAtAt }
                clock.edit(message.timerWhite, message.timerBlack, message.timeNextPlayerLosesAt) // Edit the clocks
                break;
            case "gameupdate": // When the game has ended by time/disconnect/resignation/aborted
                handleServerGameUpdate(data.value);
                break;
            case "unsub": // The game has been deleted, server no longer sending update
                websocket.getSubs().game = false;
                inSync = false;
                break;
            case "login": // Not logged in error
                statustext.showStatus(translations["onlinegame"]["not_logged_in"], true, 100);
                websocket.getSubs().game = false;
                inSync = false;
                clock.stop();
                game.getGamefile().gameConclusion = 'limbo'
                selection.unselectPiece();
                board.darkenColor();
                break;
            case "nogame": // Game is deleted / no longer exists
                statustext.showStatus(translations["onlinegame"]["game_no_longer_exists"], false, 1.5)
                websocket.getSubs().game = false;
                inSync = false;
                gamefileutility.concludeGame(game.getGamefile(), 'aborted', { requestRemovalFromActiveGames: false });
                break;
            case "leavegame": // Another window connected
                statustext.showStatus(translations["onlinegame"]["another_window_connected"])
                websocket.getSubs().game = false;
                inSync = false;
                closeOnlineGame()
                game.unloadGame()
                clock.reset();
                guinavigation.close()
                guititle.open()
                break;
            case "opponentafk":
                startOpponentAFKCountdown(data.value?.autoAFKResignTime);
                break;
            case "opponentafkreturn":
                stopOpponentAFKCountdown(data.value);
                break;
            case "opponentdisconnect":
                startOpponentDisconnectCountdown(data.value);
                break;
            case "opponentdisconnectreturn":
                stopOpponentDisconnectCountdown(data.value);
                break;
            case "serverrestart":
                initServerRestart(data.value);
                break;
            case "drawoffer":
                guidrawoffer.openDrawOffer()
                let gamefile = game.getGamefile()

                const moves = data.value;
                gamefile.drawOfferBlack = moves.blackOfferMove
                gamefile.drawOfferWhite = moves.whiteOfferMove

                break;
            case "declinedraw":
                statustext.showStatus(`Opponent declined draw offer.`)
                break;
            default:
                statustext.showStatus(`${translations["invites"]["unknown_action_received_1"]} ${message.action} ${translations["invites"]["unknown_action_received_2"]}`, true)
                break;
        }
    }

    function startOpponentAFKCountdown(autoResignTime) {
        // Cancel the previous one if this is overwriting
        stopOpponentAFKCountdown();
        if (!autoResignTime) return console.error("Cannot display opponent is AFK when autoResignTime not specified")
        afk.timeOpponentLoseFromAFK = autoResignTime;
        // How much time is left? Usually starts at 20 seconds
        const timeRemain = autoResignTime - Date.now();
        const secsRemaining = Math.ceil(timeRemain / 1000);
        displayOpponentAFK(secsRemaining);
    }

    function stopOpponentAFKCountdown() {
        clearTimeout(afk.displayOpponentAFKTimeoutID)
        afk.displayOpponentAFKTimeoutID = undefined;
    }

    function displayOpponentAFK(secsRemaining) {
        const resigningOrAborting = movesscript.isGameResignable(game.getGamefile()) ? translations["onlinegame"]["auto_resigning_in"] : translations["onlinegame"]["auto_aborting_in"];
        statustext.showStatusForDuration(`${translations["onlinegame"]["opponent_afk"]} ${resigningOrAborting} ${secsRemaining}...`, 1000);
        const nextSecsRemaining = secsRemaining - 1;
        if (nextSecsRemaining === 0) return; // Stop
        const timeRemainUntilAFKLoss = afk.timeOpponentLoseFromAFK - Date.now();
        const timeToPlayNextDisplayWeAFK = timeRemainUntilAFKLoss - nextSecsRemaining * 1000;
        afk.displayOpponentAFKTimeoutID = setTimeout(displayOpponentAFK, timeToPlayNextDisplayWeAFK, nextSecsRemaining);
    }

    function startOpponentDisconnectCountdown({ autoDisconnectResignTime, wasByChoice } = {}) {
        if (!autoDisconnectResignTime) return console.error("Cannot display opponent has disconnected when autoResignTime not specified")
        if (wasByChoice == null) return console.error("Cannot display opponent has disconnected when wasByChoice not specified")
        // This overwrites the "Opponent is AFK" timer
        stopOpponentAFKCountdown();
        // Cancel the previous one if this is overwriting
        stopOpponentDisconnectCountdown();
        disconnect.timeOpponentLoseFromDisconnect = autoDisconnectResignTime;
        // How much time is left? Usually starts at 20 / 60 seconds
        const timeRemain = autoDisconnectResignTime - Date.now();
        const secsRemaining = Math.ceil(timeRemain / 1000);
        displayOpponentDisconnect(secsRemaining, wasByChoice);
    }

    function stopOpponentDisconnectCountdown() {
        clearTimeout(disconnect.displayOpponentDisconnectTimeoutID)
        disconnect.displayOpponentDisconnectTimeoutID = undefined;
    }

    function displayOpponentDisconnect(secsRemaining, wasByChoice) {
        const opponent_disconnectedOrLostConnection = wasByChoice ? translations["onlinegame"]["opponent_disconnected"] : translations["onlinegame"]["opponent_lost_connection"]
        const resigningOrAborting = movesscript.isGameResignable(game.getGamefile()) ? translations["onlinegame"]["auto_resigning_in"] : translations["onlinegame"]["auto_aborting_in"];
        // The "You are AFK" message should overwrite, be on top of, this message,
        // so if that is running, don't display this 1-second disconnect message, but don't cancel it either!
        if (!afk.timeWeLoseFromAFK) statustext.showStatusForDuration(`${opponent_disconnectedOrLostConnection} ${resigningOrAborting} ${secsRemaining}...`, 1000);
        const nextSecsRemaining = secsRemaining - 1;
        if (nextSecsRemaining === 0) return; // Stop
        const timeRemainUntilDisconnectLoss = disconnect.timeOpponentLoseFromDisconnect - Date.now();
        const timeToPlayNextDisplayOpponentDisconnect = timeRemainUntilDisconnectLoss - nextSecsRemaining * 1000;
        disconnect.displayOpponentDisconnectTimeoutID = setTimeout(displayOpponentDisconnect, timeToPlayNextDisplayOpponentDisconnect, nextSecsRemaining, wasByChoice);
    }

    function handleJoinGame(message) {
        // The server's message looks like:
        // {
        //     metadata: { Variant, White, Black, TimeControl, UTCDate, UTCTime, Rated },
        //     id, clock, publicity, youAreColor, timerWhite,
        //     timerBlack, moves, autoAFKResignTime, disconnect, gameConclusion, 
        //     blackDrawOfferMove, whiteDrawOfferMove
        // }

        // We were auto-unsubbed from the invites list, BUT we want to keep open the socket!!
        const subs = websocket.getSubs()
        subs.invites = false;
        subs.game = true;
        inSync = true;
        guititle.close()
        guiplay.close()
        guiplay.startOnlineGame(message)
    }

    /**
     * Called when we received our opponents move. This verifies they're move
     * and claimed game conclusion is legal. If it isn't, it reports them and doesn't forward their move.
     * If it is legal, it forwards the game to the front, then forwards their move.
     * @param {Object} message - The server's socket message, with the properties `move`, `gameConclusion`, `moveNumber`, `timerWhite`, `timerBlack`, `timeNextPlayerLosesAt`.
     */
    function handleOpponentsMove(message) { // { move, gameConclusion, moveNumber, timerWhite, timerBlack, timeNextPlayerLosesAt }
        if (!inOnlineGame) return;
        const moveAndConclusion = { move: message.move, gameConclusion: message.gameConclusion }
        
        // Make sure the move number matches the expected.
        // Otherwise, we need to re-sync
        const gamefile = game.getGamefile();
        const expectedMoveNumber = gamefile.moves.length + 1;
        if (message.moveNumber !== expectedMoveNumber) {
            console.log(`We have desynced from the game. Resyncing... Expected opponent's move number: ${expectedMoveNumber}. Actual: ${message.moveNumber}. Opponent's whole move: ${JSON.stringify(moveAndConclusion)}`)
            return resyncToGame();
        }

        // Convert the move from compact short format "x,y>x,yN"
        // to long format { startCoords, endCoords, promotion }
        /** @type {Move} */
        let move;
        try {
            move = formatconverter.ShortToLong_CompactMove(message.move); // { startCoords, endCoords, promotion }
        } catch (error) {
            console.error(`Opponent's move is illegal because it isn't in the correct format. Reporting... Move: ${JSON.stringify(message.move)}`)
            const reason = 'Incorrectly formatted.'
            return reportOpponentsMove(reason);
        }

        // If not legal, this will be a string for why it is illegal.
        const moveIsLegal = legalmoves.isOpponentsMoveLegal(gamefile, move, message.gameConclusion)
        if (moveIsLegal !== true) console.log(`Buddy made an illegal play: ${JSON.stringify(moveAndConclusion)}`)
        if (moveIsLegal !== true && !isPrivate) return reportOpponentsMove(moveIsLegal); // Allow illegal moves in private games

        movepiece.forwardToFront(gamefile, { flipTurn: false, animateLastMove: false, updateProperties: false })

        // Forward the move...

        const piecemoved = gamefileutility.getPieceAtCoords(gamefile, move.startCoords)
        const legalMoves = legalmoves.calculate(gamefile, piecemoved);
        const endCoordsToAppendSpecial = math.deepCopyObject(move.endCoords);
        legalmoves.checkIfMoveLegal(legalMoves, move.startCoords, endCoordsToAppendSpecial) // Passes on any special moves flags to the endCoords

        move.type = piecemoved.type;
        specialdetect.transferSpecialFlags_FromCoordsToMove(endCoordsToAppendSpecial, move)
        movepiece.makeMove(gamefile, move)

        selection.reselectPiece(); // Reselect the currently selected piece. Recalc its moves and recolor it if needed.

        // Edit the clocks
        clock.edit(message.timerWhite, message.timerBlack, message.timeNextPlayerLosesAt)

        // For online games, we do NOT EVER conclude the game, so do that here if our opponents move concluded the game
        if (gamefileutility.isGameOver(gamefile)) gamefileutility.concludeGame(gamefile);

        rescheduleAlertServerWeAFK();
        stopOpponentAFKCountdown(); // The opponent is no longer AFK if they were
        flashTabNameYOUR_MOVE(true);
        scheduleMoveSound_timeoutID();

        guipause.onReceiveOpponentsMove(); // Update the pause screen buttons
    }

    function flashTabNameYOUR_MOVE(on) {
        if (!loadbalancer.isPageHidden()) return document.title = tabNameFlash.originalDocumentTitle;

        document.title = on ? "YOUR MOVE" : tabNameFlash.originalDocumentTitle;
        tabNameFlash.timeoutID = setTimeout(flashTabNameYOUR_MOVE, 1500, !on)
    }

    function cancelFlashTabTimer() {
        document.title = tabNameFlash.originalDocumentTitle;
        clearTimeout(tabNameFlash.timeoutID);
        tabNameFlash.timeoutID = undefined;
    }

    function scheduleMoveSound_timeoutID() {
        if (!loadbalancer.isPageHidden()) return;
        if (!movesscript.isGameResignable(game.getGamefile())) return;
        const timeNextFlashFromNow = (afk.timeUntilAFKSecs * 1000) / 2;
        tabNameFlash.moveSound_timeoutID = setTimeout(() => { sound.playSound_move(0) }, timeNextFlashFromNow)
    }

    function cancelMoveSound() {
        clearTimeout(tabNameFlash.moveSound_timeoutID);
        tabNameFlash.moveSound_timeoutID = undefined;
    }

    function resyncToGame() {
        if (!inOnlineGame) return;
        function onReplyFunc() { inSync = true }
        websocket.sendmessage('game', 'resync', gameID, false, onReplyFunc);
    }

    /**
     * Called when the server sends us the conclusion of the game when it ends,
     * OR we just need to resync! The game may not always be over.
     * @param {Object} messageContents - The contents of the server message, with the properties:
     * `gameConclusion`, `timerWhite`,`timerBlack`, `moves`, `autoAFKResignTime`, `whiteDrawOfferMove`, `whiteDrawOfferMove`.
     */
    function handleServerGameUpdate(messageContents) { // { gameConclusion, timerWhite, timerBlack, timeNextPlayerLosesAt, moves, autoAFKResignTime, whiteDrawOfferMove, blackDrawOfferMove }
        if (!inOnlineGame) return;
        const gamefile = game.getGamefile();
        const claimedGameConclusion = messageContents.gameConclusion

        /**
         * Make sure we are in sync with the final move list.
         * We need to do this because sometimes the game can end before the
         * server sees our move, but on our screen we have still played it.
         */
        if (!synchronizeMovesList(gamefile, messageContents.moves, claimedGameConclusion)) { // Cheating detected. Already reported, don't 
            stopOpponentAFKCountdown(); 
            return;
        }
        guigameinfo.updateWhosTurn(gamefile)

        // If Opponent is currently afk, display that countdown
        if (messageContents.autoAFKResignTime && !isItOurTurn()) startOpponentAFKCountdown(messageContents.autoAFKResignTime);
        else stopOpponentAFKCountdown();

        // If opponent is currently disconnected, display that countdown
        if (messageContents.disconnect) startOpponentDisconnectCountdown(messageContents.disconnect) // { autoDisconnectResignTime, wasByChoice }
        else stopOpponentDisconnectCountdown();

        // If the server is restarting, start displaying that info.
        if (messageContents.serverRestartingAt != null) initServerRestart(messageContents.serverRestartingAt)
        else resetServerRestarting();

        // Must be set before editing the clocks.
        gamefile.gameConclusion = claimedGameConclusion;

        // When the game has ended by time/disconnect/resignation/aborted
        clock.edit(messageContents.timerWhite, messageContents.timerBlack, messageContents.timeNextPlayerLosesAt)

<<<<<<< HEAD
        if (gamefile.gameConclusion) gamefileutility.concludeGame(gamefile);

        gamefile.drawOfferWhite = messageContents.whiteDrawOfferMove
        gamefile.drawOfferBlack = messageContents.blackDrawOfferMove
=======
        if (gamefileutility.isGameOver(gamefile)) gamefileutility.concludeGame(gamefile);
>>>>>>> d15ace2b
    }

    /**
     * Adds or deletes moves in the game until it matches the server's provided moves.
     * This can rarely happen when we move after the game is already over,
     * or if we're disconnected when our opponent made their move.
     * @param {gamefile} gamefile - The gamefile
     * @param {string[]} moves - The moves list in the most compact form: `['1,2>3,4','5,6>7,8Q']`
     * @param {string} claimedGameConclusion - The supposed game conclusion after synchronizing our opponents move
     * @returns {boolean} *false* if it detected an illegal move played by our opponent.
     */
    function synchronizeMovesList(gamefile, moves, claimedGameConclusion) {

        // Early exit case. If we have played exactly 1 more move than the server,
        // and the rest of the moves list matches, don't modify our moves,
        // just re-submit our move!
        const hasOneMoreMoveThanServer = gamefile.moves.length === moves.length + 1;
        const finalMoveIsOurMove = gamefile.moves.length > 0 && movesscript.getColorThatPlayedMoveIndex(gamefile.moves.length - 1, gamefile.startSnapshot.turn === 'black') === ourColor;
        const previousMoveMatches = (moves.length === 0 && gamefile.moves.length === 1) || gamefile.moves.length > 1 && moves.length > 0 && gamefile.moves[gamefile.moves.length - 2].compact === moves[moves.length - 1]
        if (!claimedGameConclusion && hasOneMoreMoveThanServer && finalMoveIsOurMove && previousMoveMatches) {
            console.log("Sending our move again after resyncing..");
            return sendMove();
        }

        const originalMoveIndex = gamefile.moveIndex;
        movepiece.forwardToFront(gamefile, { flipTurn: false, animateLastMove: false, updateProperties: false })
        let aChangeWasMade = false;

        while (gamefile.moves.length > moves.length) { // While we have more moves than what the server does..
            movepiece.rewindMove(gamefile, { animate: false });
            console.log("Rewound one move while resyncing to online game.")
            aChangeWasMade = true;
        }

        let i = moves.length - 1;
        while (true) { // Decrement i until we find the latest move at which we're in sync, agreeing with the server about.
            if (i === -1) break; // Beginning of game
            const thisGamefileMove = gamefile.moves[i];
            if (thisGamefileMove) { // The move is defined
                if (thisGamefileMove.compact === moves[i]) break; // The moves MATCH
                // The moves don't match... remove this one off our list.
                movepiece.rewindMove(gamefile, { animate: false });
                console.log("Rewound one INCORRECT move while resyncing to online game.")
                aChangeWasMade = true;
            }
            i--;
        }

        // i is now the index of the latest move that MATCHES in both ours and the server's moves lists.

        const opponentColor = getOpponentColor(ourColor)
        while (i < moves.length - 1) { // Increment i, adding the server's correct moves to our moves list
            i++;
            const thisShortmove = moves[i] // '1,2>3,4Q'  The shortmove from the server's move list to add
            const move = movepiece.calculateMoveFromShortmove(gamefile, thisShortmove)

            const colorThatPlayedThisMove = movesscript.getColorThatPlayedMoveIndex(i, gamefile.startSnapshot.turn === 'black');
            const opponentPlayedThisMove = colorThatPlayedThisMove === opponentColor;


            if (opponentPlayedThisMove) { // Perform legality checks
                // If not legal, this will be a string for why it is illegal.
                const moveIsLegal = legalmoves.isOpponentsMoveLegal(gamefile, move, claimedGameConclusion)
                if (moveIsLegal !== true) console.log(`Buddy made an illegal play: ${thisShortmove} ${claimedGameConclusion}`)
                if (moveIsLegal !== true && !isPrivate) { // Allow illegal moves in private games
                    reportOpponentsMove(moveIsLegal);
                    return false;
                }

                rescheduleAlertServerWeAFK()
                stopOpponentAFKCountdown(); // The opponent is no longer AFK if they were
                flashTabNameYOUR_MOVE();
                scheduleMoveSound_timeoutID();
            } else cancelFlashTabTimer();
            
            const isLastMove = i === moves.length - 1;
            movepiece.makeMove(gamefile, move, { doGameOverChecks: isLastMove, concludeGameIfOver: false, animate: isLastMove })
            console.log("Forwarded one move while resyncing to online game.")
            aChangeWasMade = true;
        }

        if (!aChangeWasMade) movepiece.rewindGameToIndex(gamefile, originalMoveIndex, { removeMove: false })
        else selection.reselectPiece(); // Reselect the selected piece from before we resynced. Recalc its moves and recolor it if needed.

        return true; // No cheating detected
    }

    function reportOpponentsMove(reason) {
        // Send the move number of the opponents move so that there's no mixup of which move we claim is illegal.
        const opponentsMoveNumber = game.getGamefile().moves.length + 1;

        const message = {
            reason,
            opponentsMoveNumber
        }

        websocket.sendmessage('game', 'report', message)
    }

    function offerDraw() {
        const gamefile = game.getGamefile()
        if (gamefile.moves.length < 2) throw new Error("Somehow we tried to extend a draw offer when there's < 2 moves played!")
            
        websocket.sendmessage('game', 'offerdraw')
        if ( getOurColor() === "white" ) gamefile.drawOfferWhite = gamefile.moves.length
        if ( getOurColor() === "black" ) gamefile.drawOfferBlack = gamefile.moves.length
    }

    function acceptDraw() {
        websocket.sendmessage('game', 'acceptdraw')
    }

    function declineDraw() {
        if (!guidrawoffer.areWeAcceptingDraw()) return; // there isn't a draw to decline (we hope)
        guipause.updateDrawOfferButton()
        websocket.sendmessage('game', 'declinedraw');
        statustext.showStatus(`Draw declined`, false, 2);
    }

    /**
     * This has to be called before and separate from {@link initOnlineGame}
     * because loading the gamefile and the mesh generation requires this script to know our color.
     * @param {Object} gameOptions - An object that contains the properties `id`, `publicity`, `youAreColor`, `autoAFKResignTime`, `disconnect`, `serverRestartingAt`
     */
    function setColorAndGameID(gameOptions) {
        inOnlineGame = true
        ourColor = gameOptions.youAreColor;
        gameID = gameOptions.id;
        isPrivate = gameOptions.publicity === 'private';
    }

    /**
     * Inits an online game according to the options provided by the server.
     * @param {Object} gameOptions - An object that contains the properties `id`, `publicity`, `youAreColor`, `autoAFKResignTime`, `disconnect`, `serverRestartingAt`
     */
    function initOnlineGame (gameOptions) {
        rescheduleAlertServerWeAFK();
        // If Opponent is currently afk, display that countdown
        if (gameOptions.autoAFKResignTime) startOpponentAFKCountdown(gameOptions.autoAFKResignTime);
        if (gameOptions.disconnect) startOpponentDisconnectCountdown(gameOptions.disconnect);
        if (isItOurTurn()) {
            flashTabNameYOUR_MOVE(true);
            scheduleMoveSound_timeoutID();
        }
        if (gameOptions.serverRestartingAt != null) initServerRestart(gameOptions.serverRestartingAt)
        
        // These make sure it will place us in black's perspective
        perspective.resetRotations()
    }

    // Call when we leave an online game
    function closeOnlineGame() {
        inOnlineGame = false;
        gameID = undefined;
        isPrivate = undefined;
        ourColor = undefined;
        inSync = false;
        resetAFKValues();
        resetServerRestarting();
        cancelFlashTabTimer();
        guidrawoffer.closeDrawOffer() // if it's open somehow, close it anyway
        perspective.resetRotations(); // Without this, leaving an online game of which we were black, won't reset our rotation.
    }

    function resetAFKValues() {
        cancelAFKTimer();
        tabNameFlash.timeoutID = undefined;
        afk.timeoutID = undefined,
        afk.timeWeLoseFromAFK = undefined;
        afk.displayAFKTimeoutID = undefined,
        afk.playStaccatoTimeoutID = undefined,
        afk.displayOpponentAFKTimeoutID = undefined,
        afk.timeOpponentLoseFromAFK = undefined;
    }

    /**
     * Tests if it's our turn to move
     * @returns {boolean} *true* if it's currently our turn to move
     */
    function isItOurTurn() { return game.getGamefile().whosTurn === ourColor }

    /**
     * Tests if we are this color in the online game.
     * @param {string} color - "white" / "black"
     * @returns {boolean} *true* if we are that color.
     */
    function areWeColor(color) { return color === ourColor; }

    function sendMove() {
        if (!inOnlineGame || !inSync) return; // Don't do anything if it's a local game
        if (main.devBuild) console.log("Sending our move..");

        const gamefile = game.getGamefile();

        const shortmove = movesscript.getLastMove(gamefile.moves).compact // "x,y>x,yN"

        const data = {
            move: shortmove,
            moveNumber: gamefile.moves.length,
            gameConclusion: gamefile.gameConclusion,
        }

        websocket.sendmessage('game', 'submitmove', data, true)

        // onlinegame.declineDraw() not needed, server-sided
        if (guidrawoffer.areWeAcceptingDraw()) guidrawoffer.closeDrawOffer()
        
        rescheduleAlertServerWeAFK();
    }

    // Aborts / Resigns
    function onMainMenuPress() {
        if (!inOnlineGame) return;
        const gamefile = game.getGamefile();
        if (gamefileutility.isGameOver(gamefile)) {
            if (websocket.getSubs().game) {
                websocket.sendmessage('general','unsub','game');
                websocket.getSubs().game = false;
            }
            return;
        }

        if (movesscript.isGameResignable(gamefile)) resign();
        else                                        abort();
    }

    function resign() {
        websocket.getSubs().game = false;
        inSync = false;
        websocket.sendmessage('game','resign')
        guidrawoffer.closeDrawOffer()
    }

    function abort() {
        websocket.getSubs().game = false;
        inSync = false;
        websocket.sendmessage('game','abort')
        guidrawoffer.closeDrawOffer()
    }

    function getOpponentColor() {
        return math.getOppositeColor(ourColor)
    }

    /**
     * Opens a websocket, asks the server if we are in
     * a game to connect us to it and send us the game info.
     */
    async function askServerIfWeAreInGame() {
        // await validation's first access token refreshing to come back
        // because then we will atleast have a browser-id cookie
        // when we try to create our websocket!
        // The server only allows sockets if we are either logged in, or have a browser-id cookie.
        await memberHeader.waitUntilInitialRequestBack()

        const messageContents = undefined
        websocket.sendmessage('game', 'joingame', messageContents, true)
    }

    /**
     * Lets the server know we have seen the game conclusion, and would
     * like to be allowed to join a new game if we leave quickly.
     * 
     * THIS SHOULD ALSO be the point when the server knows we agree
     * with the resulting game conclusion (no cheating detected),
     * and the server may change the players elos!
     */
    function requestRemovalFromPlayersInActiveGames() {
        if (!inOnlineGame) return;
        websocket.sendmessage('game', 'removefromplayersinactivegames')
    }

    function initServerRestart(timeToRestart) {
        if (serverRestart.time === timeToRestart) return; // We already know the server is restarting.
        resetServerRestarting(); // Overwrite the previous one, if it exists.
        serverRestart.time = timeToRestart;
        const timeRemain = timeToRestart - Date.now();
        const minutesLeft = Math.ceil(timeRemain / (1000 * 60))
        console.log(`Server has informed us it is restarting in ${minutesLeft} minutes!`)
        displayServerRestarting(minutesLeft);
    }

    /** Displays the next "Server restaring..." message, and schedules the next one. */
    function displayServerRestarting(minutesLeft) {
        if (minutesLeft === 0) {
            statustext.showStatus(translations["onlinegame"]["server_restarting"], false, 2)
            serverRestart.time = false;
            return; // Print no more server restarting messages
        }
        const minutes_plurality = minutesLeft === 1 ? translations["onlinegame"]["minute"] : translations["onlinegame"]["minutes"];
        statustext.showStatus(`${translations["onlinegame"]["server_restarting_in"]} ${minutesLeft} ${minutes_plurality}...`, false, 2)
        let nextKeyMinute;
        for (const keyMinute of serverRestart.keyMinutes) {
            if (keyMinute < minutesLeft) {
                nextKeyMinute = keyMinute;
                break;
            }
        }
        const timeToDisplayNextServerRestart = serverRestart.time - nextKeyMinute * 60 * 1000;
        const timeUntilDisplayNextServerRestart = timeToDisplayNextServerRestart - Date.now();
        serverRestart.timeoutID = setTimeout(displayServerRestarting, timeUntilDisplayNextServerRestart, nextKeyMinute)
    }

    /** Cancels the timer to display the next "Server restaring..." message, and resets the values. */
    function resetServerRestarting() {
        serverRestart.time = false;
        clearTimeout(serverRestart.timeoutID);
        serverRestart.timeoutID = undefined;
    }

    function deleteCustomVariantOptions() {
        // Delete any custom pasted position in a private game.
        if (isPrivate) localstorage.deleteItem(gameID);
    }

    /** Called when an online game is concluded (termination shown on-screen) */
    function onGameConclude() {
        cancelAFKTimer();
        cancelFlashTabTimer();
        cancelMoveSound();
        resetServerRestarting();
        deleteCustomVariantOptions();
        guidrawoffer.closeDrawOffer();
    }

    return Object.freeze({
        onmessage,
        areInOnlineGame,
        getIsPrivate,
        getOurColor,
        setInSyncFalse,
        setColorAndGameID,
        initOnlineGame,
        closeOnlineGame,
        isItOurTurn,
        areWeColor,
        sendMove,
        onMainMenuPress,
        getGameID,
        askServerIfWeAreInGame,
        requestRemovalFromPlayersInActiveGames,
        resyncToGame,
        update,
        onLostConnection,
        cancelMoveSound,
        offerDraw,
        acceptDraw,
        declineDraw,
        onGameConclude
    })

})();<|MERGE_RESOLUTION|>--- conflicted
+++ resolved
@@ -465,14 +465,10 @@
         // When the game has ended by time/disconnect/resignation/aborted
         clock.edit(messageContents.timerWhite, messageContents.timerBlack, messageContents.timeNextPlayerLosesAt)
 
-<<<<<<< HEAD
-        if (gamefile.gameConclusion) gamefileutility.concludeGame(gamefile);
+        if (gamefileutility.isGameOver(gamefile)) gamefileutility.concludeGame(gamefile);
 
         gamefile.drawOfferWhite = messageContents.whiteDrawOfferMove
         gamefile.drawOfferBlack = messageContents.blackDrawOfferMove
-=======
-        if (gamefileutility.isGameOver(gamefile)) gamefileutility.concludeGame(gamefile);
->>>>>>> d15ace2b
     }
 
     /**
