<<<<<<< HEAD
// Import Start
import { wincondition } from '../chess/wincondition.js'
import { style } from './style.js'
import { game } from '../chess/game.js';
import { onlinegame } from '../misc/onlinegame.js'
// Import End

/* eslint-disable indent */
=======
>>>>>>> 9e66c32a

/*
 * This script handles the game info bar, during a game,
 * displaying the clocks, and whos turn it currently is.
 */

"use strict";

// eslint-disable-next-line no-unused-vars
const guigameinfo = (function() {

    // Variables

    // Footer game info
    const element_whosturn = document.getElementById('whosturn');
    const element_dot = document.getElementById('dot');
    const element_playerWhite = document.getElementById('playerwhite');
    const element_playerBlack = document.getElementById('playerblack');
    
    // Functions

    function open() {
        if (game.getGamefile().gameConclusion) return;
        style.revealElement(element_dot);
    }

    function hidePlayerNames() {
        style.hideElement(element_playerWhite);
        style.hideElement(element_playerBlack);
    }

    function revealPlayerNames(gameOptions) {
        if (gameOptions) {
            const white = gameOptions.metadata.White;
            const black = gameOptions.metadata.Black;
            // If you are a guest, then we want your name to be "(You)" instead of "(Guest)"
            element_playerWhite.textContent = onlinegame.areWeColor('white') && white === translations["guest_indicator"] ? translations["you_indicator"] : white;
            element_playerBlack.textContent = onlinegame.areWeColor('black') && black === translations["guest_indicator"] ? translations["you_indicator"] : black;
        }
        style.revealElement(element_playerWhite);
        style.revealElement(element_playerBlack);
    }

    /**
     * Updates the text at the bottom of the screen displaying who's turn it is now.
     * Call this after flipping the gamefile's `whosTurn` property.
     * @param {gamefile} gamefile - The gamefile
     */
    function updateWhosTurn(gamefile) {
        const color = gamefile.whosTurn;

        if (color !== 'white' && color !== 'black')
            throw new Error(`Cannot set the document element text showing whos turn it is when color is neither white nor black! ${color}`);

        let textContent = "";
        if (onlinegame.areInOnlineGame()) {
            const ourTurn = onlinegame.isItOurTurn(gamefile);
            textContent = ourTurn ? translations["your_move"] : translations["their_move"];
        } else textContent = color === "white" ? translations["white_to_move"] : translations["black_to_move"];

        element_whosturn.textContent = textContent;

        style.revealElement(element_dot);
        if (color === 'white') {
            element_dot.classList.remove('dotblack');
            element_dot.classList.add('dotwhite');
        } else {
            element_dot.classList.remove('dotwhite');
            element_dot.classList.add('dotblack');
        }
    }

    // Updates the whosTurn text to say who won!
    function gameEnd(conclusion) {
        // 'white checkmate' / 'black resignation' / 'draw stalemate'  time/resignation/stalemate/repetition/checkmate/disconnect/agreement

        const { victor, condition } = wincondition.getVictorAndConditionFromGameConclusion(conclusion);
	    const resultTranslations = translations["results"];
        style.hideElement(element_dot);

        if (onlinegame.areInOnlineGame()) {

            if (onlinegame.areWeColor(victor)) element_whosturn.textContent = condition === 'checkmate' ? resultTranslations["you_checkmate"]
                                                                                : condition === 'time' ? resultTranslations["you_time"]
                                                                                : condition === 'resignation' ? resultTranslations["you_resignation"]
                                                                                : condition === 'disconnect' ? resultTranslations["you_disconnect"]
                                                                                : condition === 'royalcapture' ? resultTranslations["you_royalcapture"]
                                                                                : condition === 'allroyalscaptured' ? resultTranslations["you_allroyalscaptured"]
                                                                                : condition === 'allpiecescaptured' ? resultTranslations["you_allpiecescaptured"]
                                                                                : condition === 'threecheck' ? resultTranslations["you_threecheck"]
                                                                                : condition === 'koth' ? resultTranslations["you_koth"]
                                                                                : resultTranslations["you_generic"];
            else if (victor === 'draw') element_whosturn.textContent = condition === 'stalemate' ? resultTranslations["draw_stalemate"]
                                                                     : condition === 'repetition' ? resultTranslations["draw_repetition"]
                                                                     : condition === 'moverule' ? `${resultTranslations["draw_moverule"][0]}${(game.getGamefile().gameRules.moveRule / 2)}${resultTranslations["draw_moverule"][1]}`
																	                                   : condition === 'insuffmat' ? resultTranslations["draw_insuffmat"]
                                                                     : condition === 'agreement' ? resultTranslations["draw_agreement"]
                                                                     : resultTranslations["draw_generic"];
            else if (condition === 'aborted') element_whosturn.textContent = resultTranslations["aborted"];
            else /* loss */ element_whosturn.textContent = condition === 'checkmate' ? resultTranslations["opponent_checkmate"]
                                                             : condition === 'time' ? resultTranslations["opponent_time"]
                                                             : condition === 'resignation' ? resultTranslations["opponent_resignation"]
                                                             : condition === 'disconnect' ? resultTranslations["opponent_disconnect"]
                                                             : condition === 'royalcapture' ? resultTranslations["opponent_royalcapture"]
                                                             : condition === 'allroyalscaptured' ? resultTranslations["opponent_allroyalscaptured"]
                                                             : condition === 'allpiecescaptured' ? resultTranslations["opponent_allpiecescaptured"]
                                                             : condition === 'threecheck' ? resultTranslations["opponent_threecheck"]
                                                             : condition === 'koth' ? resultTranslations["opponent_koth"]
                                                             : resultTranslations["opponent_generic"];
        } else { // Local game
            if (condition === 'checkmate') element_whosturn.textContent = victor === 'white' ? resultTranslations["white_checkmate"]
                                                                       : victor === 'black' ? resultTranslations["black_checkmate"]
                                                                       : resultTranslations["bug_checkmate"];
            else if (condition === 'time') element_whosturn.textContent = victor === 'white' ? resultTranslations["white_time"]
                                                                       : victor === 'black' ? resultTranslations["black_time"]
                                                                       : resultTranslations["bug_time"];
            else if (condition === 'royalcapture') element_whosturn.textContent = victor === 'white' ? resultTranslations["white_royalcapture"]
                                                                               : victor === 'black' ? resultTranslations["black_royalcapture"]
                                                                               : resultTranslations["bug_royalcapture"];
            else if (condition === 'allroyalscaptured') element_whosturn.textContent = victor === 'white' ? resultTranslations["white_allroyalscaptured"]
                                                                                    : victor === 'black' ? resultTranslations["black_allroyalscaptured"]
                                                                                    : resultTranslations["bug_allroyalscaptured"];
            else if (condition === 'allpiecescaptured') element_whosturn.textContent = victor === 'white' ? resultTranslations["white_allpiecescaptured"]
                                                                                    : victor === 'black' ? resultTranslations["black_allpiecescaptured"]
                                                                                    : resultTranslations["bug_allpiecescaptured"];
            else if (condition === 'threecheck') element_whosturn.textContent = victor === 'white' ? resultTranslations["white_threecheck"]
                                                                             : victor === 'black' ? resultTranslations["black_threecheck"]
                                                                             : resultTranslations["bug_threecheck"];
            else if (condition === 'koth') element_whosturn.textContent = victor === 'white' ? resultTranslations["white_koth"]
                                                                       : victor === 'black' ? resultTranslations["black_koth"]
                                                                       : resultTranslations["bug_koth"];
            else if (condition === 'stalemate') element_whosturn.textContent = resultTranslations["draw_stalemate"];
            else if (condition === 'repetition') element_whosturn.textContent = resultTranslations["draw_repetition"];
            else if (condition === 'moverule') element_whosturn.textContent = `${resultTranslations["draw_moverule"][0]}${(game.getGamefile().gameRules.moveRule / 2)}${resultTranslations["draw_moverule"][1]}`;
            else if (condition === 'insuffmat') element_whosturn.textContent = resultTranslations["draw_insuffmat"];
            else {
                element_whosturn.textContent = resultTranslations["bug_generic"];
                console.error(`Game conclusion: "${conclusion}"\nVictor: ${victor}\nCondition: ${condition}`);
            }
        }
    }

    return Object.freeze({
        open,
        hidePlayerNames,
        revealPlayerNames,
        updateWhosTurn,
        gameEnd
    });

})();

export { guigameinfo };<|MERGE_RESOLUTION|>--- conflicted
+++ resolved
@@ -1,4 +1,3 @@
-<<<<<<< HEAD
 // Import Start
 import { wincondition } from '../chess/wincondition.js'
 import { style } from './style.js'
@@ -7,8 +6,6 @@
 // Import End
 
 /* eslint-disable indent */
-=======
->>>>>>> 9e66c32a
 
 /*
  * This script handles the game info bar, during a game,
