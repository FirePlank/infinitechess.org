--- conflicted
+++ resolved
@@ -181,13 +181,9 @@
         getelement_perspective,
         open,
         toggle,
-<<<<<<< HEAD
-        updateTextOfMainMenuButton,
-=======
         updateDrawOfferButton,
         onReceiveOpponentsMove,
-        changeTextOfMainMenuButton,
->>>>>>> f59d27ff
+        updateTextOfMainMenuButton,
         callback_Resume,
         callback_TogglePointers,
     });
