
// This script handles the rendering of legal jumping (no sliding) moves,
// and also hilights the last move played.

"use strict";

const highlights = (function() {

    const highlightedMovesRegenRange = 10_000; // Not every highlighted move can be calculated every frame because it's infinite. So we render them out to a specified distance. This is NOT that specified distance. This is the distance to at which to call the function to recalculate the model of the highlighted moves (the out-of-bounds)
    
    /**
     * The board bounding box in which to render the legal move fields.
     * This dynamically grows and shrinks as you move around while a piece is selected.
     * @type {BoundingBox}
     */
    let boundingBoxOfRenderRange;
    // Amount of screens in length to render highlighted squares, beyond the screen.
    // This is useful because it means there's some cushioning when the user pans and
    // zooms around that we don't instantly need to regenerate the model.
    const multiplier = 4;
    const multiplier_perspective = 2;

    /** The vertex data of our blue legal move fields. */
    let data;
    /** The buffer model of the blue legal move fields.
     * @type {BufferModel} */
    let model;
    let model_Offset = [0,0]; // [x,y]

    const z = -0.01;


    function getOffset() {
        return model_Offset;
    }

    function render() {
        if (movement.isScaleLess1Pixel_Virtual()) return; // Quit if we're zoomed out.

        highlightLastMove();
        checkhighlight.render();
        updateOffsetAndBoundingBoxOfRenderRange();
        renderLegalMoves();
        arrows.renderEachHoveredPiece();
        renderBoundingBoxOfRenderRange();
    }

    function renderLegalMoves() {
        if (!selection.isAPieceSelected()) return; // Only render if we have a highlighted squares model to use (will be undefined if none are highlighted)

        const boardPos = movement.getBoardPos();
        const position = [
            -boardPos[0] + model_Offset[0], // Add the model's offset
            -boardPos[1] + model_Offset[1],
            0
        ];
        const boardScale = movement.getBoardScale();
        const scale = [boardScale, boardScale, 1];
        model.render(position, scale);
    }

    // Regenerates the model for all highlighted squares. Expensive, minimize calling this.
    function regenModel() {
        if (!selection.isAPieceSelected()) return;
<<<<<<< HEAD
        main.renderThisFrame();
        console.log("Regenerating legal moves model..");
=======
        main.renderThisFrame()
        // console.log("Regenerating legal moves model..")
>>>>>>> 89c02357

        updateOffsetAndBoundingBoxOfRenderRange();

        // Initate the variable that will store our vertex data
        data = [];

        // 1 square data of our single selected piece
        const selectedPieceHighlightData = calcHighlightData_SelectedPiece();
        data.push(...selectedPieceHighlightData);

        const coords = selection.getPieceSelected().coords;
        const legalMoves = selection.getLegalMovesOfSelectedPiece();
        const color = options.getLegalMoveHighlightColor(); // [r,g,b,a]

        // Data of short range moves within 3 tiles
        concatData_HighlightedMoves_Individual(data, legalMoves, color);

        // Potentially infinite data on sliding moves...
        concatData_HighlightedMoves_Sliding(data, coords, legalMoves, color);

        model = buffermodel.createModel_Colored(new Float32Array(data), 3, "TRIANGLES");
    }

    /**
     * Updates the offset and bounding box universal to all rendered legal move highlights.
     * If a change is made, it calls to regenerate the model.
     */
    function updateOffsetAndBoundingBoxOfRenderRange() {
        let changeMade = false;

        const oldOffset = math.deepCopyObject(model_Offset);
        // This is the range at which we will always regen this model. Prevents gittering.
        model_Offset = math.roundPointToNearestGridpoint(movement.getBoardPos(), highlightedMovesRegenRange);
        if (!math.areCoordsEqual(oldOffset, model_Offset)) changeMade = true;

        // Used to limit the data/highlights of infinitely sliding moves to the area on your screen.
        if (isRenderRangeBoundingBoxOutOfRange()) {
            initBoundingBoxOfRenderRange();
            changeMade = true;
        }

        if (changeMade) {
            console.log("Shifted offset of highlights.");
            regenModel();
            arrows.regenModelsOfHoveredPieces();
        }
    }

    function calcHighlightData_SelectedPiece() {
        const color = options.getDefaultSelectedPieceHighlight();
        return bufferdata.getDataQuad_Color3D_FromCoord_WithOffset(model_Offset, selection.getPieceSelected().coords, z, color);
    }

    /**
     * Calculates buffer data of legal individual moves and appends it to the provided vertex data array.
     * @param {number[]} data - The vertex data array to apphend the new vertex data to
     * @param {LegalMoves} legalMoves 
     * @param {number[]} color 
     */
    function concatData_HighlightedMoves_Individual(data, legalMoves, color) {
        // Get an array of the list of individual legal squares the current selected piece can move to
        const theseLegalMoves = legalMoves.individual;

        // For each of these squares, calculate it's buffer data
        const length = !theseLegalMoves ? 0 : theseLegalMoves.length;
        for (let i = 0; i < length; i++) {
            data.push(...bufferdata.getDataQuad_Color3D_FromCoord_WithOffset(model_Offset, theseLegalMoves[i], z, color));
        }
    }

    // Processes current offset and render range to return the bounding box of the area we will be rendering highlights.
    function initBoundingBoxOfRenderRange() {
        // console.log("Recalculating bounding box of render range.")

        const [ newWidth, newHeight ] = perspective.getEnabled() ? getDimensionsOfPerspectiveViewRange()
            : getDimensionsOfOrthographicViewRange();

        const halfNewWidth = newWidth / 2;
        const halfNewHeight = newHeight / 2;

        const boardPos = movement.getBoardPos();
        const newLeft = Math.ceil(boardPos[0] - halfNewWidth);
        const newRight = Math.floor(boardPos[0] + halfNewWidth);
        const newBottom = Math.ceil(boardPos[1] - halfNewHeight);
        const newTop = Math.floor(boardPos[1] + halfNewHeight);

        boundingBoxOfRenderRange = { 
            left: newLeft,
            right: newRight,
            bottom: newBottom,
            top: newTop
        };
    }

    function getDimensionsOfOrthographicViewRange() {
        // New improved method of calculating render bounding box

        // The center of the bounding box is our current boardPos
        
        const width = board.gboundingBox().right - board.gboundingBox().left + 1;
        const height = board.gboundingBox().top - board.gboundingBox().bottom + 1;

        let newWidth = width * multiplier;
        let newHeight = height * multiplier;

        // Make sure width has a cap so we aren't generating a model stupidly large
        // Cap width = width of screen in pixels, * multiplier
        const capWidth = camera.canvas.width * multiplier;
        if (newWidth > capWidth) {
            const ratio = capWidth / newWidth;
            newWidth *= ratio;
            newHeight *= ratio;
        }

        return [newWidth, newHeight];
    }

    function getDimensionsOfPerspectiveViewRange() {
        const width = perspective.viewRange * 2;
        const newWidth = width * multiplier_perspective;
        return [newWidth, newWidth];
    }

    function isRenderRangeBoundingBoxOutOfRange() {
        if (!boundingBoxOfRenderRange) return true; // It isn't even initiated yet 

        const boundingBoxOfView = perspective.getEnabled() ? getBoundingBoxOfPerspectiveView()
            : board.gboundingBox();

        // If our screen bounding box is less than 3x smaller than our render range bounding box,
        // we're wasting cpu, let's regenerate it.
        const width = boundingBoxOfView.right - boundingBoxOfView.left + 1;

        const renderRangeWidth = boundingBoxOfRenderRange.right - boundingBoxOfRenderRange.left + 1;

        // multiplier needs to be squared cause otherwise when we zoom in it regenerates the render box every frame.
        if (width * multiplier * multiplier < renderRangeWidth && !perspective.getEnabled()) return true;

        // If any edge of our screen bounding box is outside our render range bounding box, regenerate it.
        if (!math.boxContainsBox(boundingBoxOfRenderRange, boundingBoxOfView)) return true;

        return false;
    }

    function getBoundingBoxOfPerspectiveView() {

        const boardPos = movement.getBoardPos();
        const x = boardPos[0];
        const y = boardPos[1];

        const a = perspective.viewRange;

        const left = x - a;
        const right = x + a;
        const bottom = y - a;
        const top = y + a;

        return { left, right, bottom, top };
    }

    /**
     * Calculates buffer data of legal sliding moves and appends it to the provided vertex data array.
     * renderBoundingBox should always be greater than screen bounding box
     * @param {number[]} data - The vertex data array to apphend the new vertex data to
     * @param {number[]} coords - The coordinates of the piece with the provided legal moves
     * @param {LegalMoves} legalMoves 
     * @param {number[]} color 
     */
    function concatData_HighlightedMoves_Sliding(data, coords, legalMoves, color) { // { left, right, bottom, top} The size of the box we should render within
        if (!legalMoves.sliding) return; // No sliding moves

        updateOffsetAndBoundingBoxOfRenderRange();

        const lineSet = new Set(Object.keys(legalMoves.sliding));

        const vertexData = bufferdata.getDataQuad_Color3D_FromCoord_WithOffset(model_Offset, coords, z, color); // Square / dot highlighting 1 legal move

        for (const strline of lineSet) {
            const line = math.getCoordsFromKey(strline); // [dx,dy]
            const C = organizedlines.getCFromLine(line, coords);

            const corner1 = math.getAABBCornerOfLine(line, true); // "right"
            const corner2 = math.getAABBCornerOfLine(line, false); // "bottomleft"
            const intsect1Tile = math.getLineIntersectionEntryTile(line[0], line[1], C, boundingBoxOfRenderRange, corner1);
            const intsect2Tile = math.getLineIntersectionEntryTile(line[0], line[1], C, boundingBoxOfRenderRange, corner2);

            if (!intsect1Tile && !intsect2Tile) continue; // If there's no intersection point, it's off the screen, don't bother rendering.
            if (!intsect1Tile || !intsect2Tile) { console.error(`Line only has one intersect with square.`); continue; }
            
            concatData_HighlightedMoves_Diagonal(data, coords, line, intsect1Tile, intsect2Tile, legalMoves.sliding[line], vertexData);
        }
    }

    /**
     * Adds the vertex of a directional movement line, in both directions, of ANY SLOPED step!
     * @param {number[]} data - The currently running vertex data array to apphend the new vertex data to
     * @param {number[]} coords - [x,y] of the piece
     * @param {number[]} step - Of the line / moveset
     * @param {number[]} intsect1Tile - What point this line intersect the left side of the screen box.
     * @param {number[]} intsect2Tile - What point this line intersect the right side of the screen box.
     * @param {number[]} limits - Slide limit: [-7,Infinity]
     * @param {number[]} vertexData - The vertex data of a single legal move highlight (square or dot).
     */
    function concatData_HighlightedMoves_Diagonal(data, coords, step, intsect1Tile, intsect2Tile, limits, vertexData) {
        
        // Right moveset
        concatData_HighlightedMoves_Diagonal_Split(data, coords, step, intsect1Tile, intsect2Tile, limits[1], math.deepCopyObject(vertexData));
        
        // Left moveset
        const negStep = [step[0] * -1, step[1] * -1];
        concatData_HighlightedMoves_Diagonal_Split(data, coords, negStep, intsect1Tile, intsect2Tile, Math.abs(limits[0]), math.deepCopyObject(vertexData));
    }

    /**
     * Adds the vertex of a single directional ray (split in 2 from a normal slide).
     * @param {number[]} data - The currently running vertex data array to apphend the new vertex data to
     * @param {number[]} coords - [x,y] of the piece
     * @param {number[]} step - Of the line / moveset. THIS NEEDS TO BE NEGATED if the ray is pointing to the left!!
     * @param {number[]} intsect1Tile - What point this line intersect the left side of the screen box.
     * @param {number[]} intsect2Tile - What point this line intersect the right side of the screen box.
     * @param {number} limit - Needs to be POSITIVE.
     * @param {number[]} vertexData - The vertex data of a single legal move highlight (square or dot).
     */
    function concatData_HighlightedMoves_Diagonal_Split(data, coords, step, intsect1Tile, intsect2Tile, limit, vertexData) {
        if (limit === 0) return; // Quick exit

        const lineIsVertical = step[0] === 0;
        const index = lineIsVertical ? 1 : 0;
        const inverseIndex = 1 - index;

        const stepIsPositive = step[index] > 0;
        const entryIntsectTile = stepIsPositive ? intsect1Tile : intsect2Tile;
        const exitIntsectTile = stepIsPositive ? intsect2Tile : intsect1Tile;
        
        // Where the piece would land after 1 step
        let startCoords = [coords[0] + step[0], coords[1] + step[1]];
        // Is the piece 
        // Is the piece left, off-screen, of our intsect1Tile?
        if (stepIsPositive && startCoords[index] < entryIntsectTile[index] || !stepIsPositive && startCoords[index] > entryIntsectTile[index]) { // Modify the start square
            const distToEntryIntsectTile = entryIntsectTile[index] - startCoords[index]; // Can be negative
            const distInSteps = Math.ceil(distToEntryIntsectTile / step[index]); // Should always be positive
            const distRoundedUpToNearestStep = distInSteps * step[index]; // Can be negative
            const newStartXY = startCoords[index] + distRoundedUpToNearestStep;
            const yxToXStepRatio = step[inverseIndex] / step[index];
            const newStartYX = startCoords[inverseIndex] + distRoundedUpToNearestStep * yxToXStepRatio;
            startCoords = lineIsVertical ? [newStartYX, newStartXY] : [newStartXY, newStartYX];
        }

        let endCoords = exitIntsectTile;
        // Is the exitIntsectTile farther than we can legally slide?
        const xyWeShouldEnd = coords[index] + step[index] * limit;
        if (stepIsPositive && xyWeShouldEnd < endCoords[index] || !stepIsPositive && xyWeShouldEnd > endCoords[index]) {
            const yxWeShouldEnd = coords[inverseIndex] + step[inverseIndex] * limit;
            endCoords = lineIsVertical ? [yxWeShouldEnd, xyWeShouldEnd] : [xyWeShouldEnd, xyWeShouldEnd];
        }

        // Shift the vertex data of our first step to the right place
        const vertexDataXDiff = startCoords[0] - coords[0];
        const vertexDataYDiff = startCoords[1] - coords[1];
        shiftVertexData(vertexData, vertexDataXDiff, vertexDataYDiff); // The vertex data of the 1st step!

        // Calculate how many times we need to iteratively shift this vertex data and append it to our vertex data array
        const xyDist = stepIsPositive ? endCoords[index] - startCoords[index] : startCoords[index] - endCoords[index];
        if (xyDist < 0) return; // Early exit. The piece is up-right of our screen
        const iterationCount = Math.floor((xyDist + Math.abs(step[index])) / Math.abs(step[index])); // How many legal move square/dots to render on this line

        addDataDiagonalVariant(data, vertexData, step, iterationCount);
    }

    /**
     * Accepts the vertex data of a legal move highlight (square/dot), and recursively
     * adds it to the vertex data list, shifting by the step size.
     * @param {number[]} data - The currently running vertex data array to apphend the new vertex data to
     * @param {number[]} vertexData - The vertex data of the legal move highlight (square/dot). Stride 7 (3 vertex values, 4 color).
     * @param {number[]} step - [dx,dy]
     * @param {number} iterateCount 
     */
    function addDataDiagonalVariant(data, vertexData, step, iterateCount) {
        for (let i = 0; i < iterateCount; i++) { 
            data.push(...vertexData);
            shiftVertexData(vertexData, step[0], step[1]);
        }
    }

    /**
     * Shifts the provided vertex data. Stride 7 (three vertex values, 4 color).
     * Use this when copying and shifting the data of legal move highlights (square/dots).
     * @param {number[]} data 
     * @param {number} x 
     * @param {number} y 
     */
    function shiftVertexData(data, x, y) {
        // Skip the z and the color indices
        data[0] += x;
        data[1] += y;
        data[7] += x;
        data[8] += y;
        data[14] += x;
        data[15] += y;
        data[21] += x;
        data[22] += y;
        data[28] += x;
        data[29] += y;
        data[35] += x;
        data[36] += y;
    }

    // Generates buffer model and renders the outline of the render range of our highlights, useful in developer mode.
    function renderBoundingBoxOfRenderRange() {
        if (!options.isDebugModeOn()) return; // Skip if debug mode off

        const color = [1,0,1, 1];
        const data = bufferdata.getDataRect_FromTileBoundingBox(boundingBoxOfRenderRange, color);

        // const model = buffermodel.createModel_Color(new Float32Array(data));
        const model = buffermodel.createModel_Colored(new Float32Array(data), 2, "LINE_LOOP");

        model.render();
    }

    function highlightLastMove() {
        const lastMove = movesscript.getCurrentMove(game.getGamefile());
        if (!lastMove) return; // Don't render if last move is undefined.

        const color = options.getDefaultLastMoveHighlightColor();

        const data = [];

        data.push(...bufferdata.getDataQuad_Color3D_FromCoord(lastMove.startCoords, z, color));
        data.push(...bufferdata.getDataQuad_Color3D_FromCoord(lastMove.endCoords, z, color));

        const model = buffermodel.createModel_Colored(new Float32Array(data), 3, "TRIANGLES");

        model.render();
    }

    return Object.freeze({
        getOffset,
        render,
        regenModel,
        concatData_HighlightedMoves_Individual,
        concatData_HighlightedMoves_Sliding
    });

})();<|MERGE_RESOLUTION|>--- conflicted
+++ resolved
@@ -62,13 +62,8 @@
     // Regenerates the model for all highlighted squares. Expensive, minimize calling this.
     function regenModel() {
         if (!selection.isAPieceSelected()) return;
-<<<<<<< HEAD
         main.renderThisFrame();
-        console.log("Regenerating legal moves model..");
-=======
-        main.renderThisFrame()
         // console.log("Regenerating legal moves model..")
->>>>>>> 89c02357
 
         updateOffsetAndBoundingBoxOfRenderRange();
 
