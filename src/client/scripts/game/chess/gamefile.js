--- conflicted
+++ resolved
@@ -201,12 +201,8 @@
      * Server's gameConclusion should overwrite preexisting gameConclusion. */
     this.gameConclusion = gameConclusion || this.gameConclusion;
 
-<<<<<<< HEAD
-    organizedlines.addMoreUndefineds(this, { regenModel: false });
-=======
     this.drawOfferWhite = drawOfferWhite || this.drawOfferWhite;
     this.drawOfferBlack = drawOfferBlack || this.drawOfferBlack;
 
-    organizedlines.addMoreUndefineds(this, { regenModel: false })
->>>>>>> bdc3c5c3
+    organizedlines.addMoreUndefineds(this, { regenModel: false });
 };
