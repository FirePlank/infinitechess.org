--- conflicted
+++ resolved
@@ -8,11 +8,6 @@
 
     /** Variants names the game works with */
     const validVariants = ["Classical","Core","Standarch","Space_Classic","CoaIP","Pawn_Horde","Space","Obstocean","Abundance","Amazon_Chandelier","Containment","Classical_Limit_7","CoaIP_Limit_7","Chess","Classical_KOTH","CoaIP_KOTH","Omega","Omega_Squared","Omega_Cubed","Omega_Fourth","Classical_Plus","Pawndard","Knightline","Knighted_Chess"];
-<<<<<<< HEAD
-    /** A list of all variants where black moves first */
-    const blackMovesFirstGames = ['Omega','Omega_Squared','Omega_Cubed','Omega_Fourth'];
-=======
->>>>>>> 6a6e208e
 
     /**
      * Tests if the provided variant is a valid variant
@@ -53,11 +48,7 @@
         const teamtypes = new Set(Object.values(gamefile.startSnapshot.position)); // Make a set of all pieces in game
         
         // Makes sure all possible pieces are accounted for. even when they dont start with them
-<<<<<<< HEAD
         const promotiontypes = [...gamefile.gameRules.promotionsAllowed.white, ...gamefile.gameRules.promotionsAllowed.black];
-=======
-        const promotiontypes = [...gamefile.gameRules.promotionsAllowed.white, ...gamefile.gameRules.promotionsAllowed.black]
->>>>>>> 6a6e208e
         
         // Promotion types already have teams stripped
         const rawtypes = new Set(promotiontypes);
@@ -266,34 +257,21 @@
             promotionRanks,
             promotionsAllowed: modifications.promotionsAllowed || getPromotionsAllowed(modifications.position, promotionRanks),
             winConditions: modifications.winConditions || getDefaultWinConditions(),
-<<<<<<< HEAD
-            moveRule: modifications.moveRule || 100
-        };
-=======
             moveRule: modifications.moveRule || 100,
             turnOrder: modifications.turnOrder || getDefaultTurnOrder(),
         }
->>>>>>> 6a6e208e
         if (modifications.slideLimit != null) gameRules.slideLimit = modifications.slideLimit;
         if (modifications.moveRule === null) delete gameRules.moveRule;
         return gameRules;
     }
 
-<<<<<<< HEAD
+    function getDefaultTurnOrder() { return ['white', 'black']; }
+    function getTurnOrderOfOmega() { return ['black', 'white']; }
     function getDefaultWinConditions() { return { white: ['checkmate'], black: ['checkmate'] }; }
     function getRoyalCaptureWinConditions() { return { white: ['royalcapture'], black: ['royalcapture'] }; }
     function getWinConditionsOfThreeCheck() { return { white: ['checkmate','threecheck'], black: ['checkmate','threecheck'] }; }
     function getWinConditionsOfKOTH() { return { white: ['checkmate','koth'], black: ['checkmate','koth'] }; }
     function getDefaultPromotionsAllowed() { return { white: ['knights','bishops','rooks','queens'], black: ['knights','bishops','rooks','queens'] }; }
-=======
-    function getDefaultTurnOrder() { return ['white', 'black'] }
-    function getTurnOrderOfOmega() { return ['black', 'white'] }
-    function getDefaultWinConditions() { return { white: ['checkmate'], black: ['checkmate'] } }
-    function getRoyalCaptureWinConditions() { return { white: ['royalcapture'], black: ['royalcapture'] } }
-    function getWinConditionsOfThreeCheck() { return { white: ['checkmate','threecheck'], black: ['checkmate','threecheck'] } }
-    function getWinConditionsOfKOTH() { return { white: ['checkmate','koth'], black: ['checkmate','koth'] } }
-    function getDefaultPromotionsAllowed() { return { white: ['knights','bishops','rooks','queens'], black: ['knights','bishops','rooks','queens'] } }
->>>>>>> 6a6e208e
 
     /**
      * Returns the bare-minimum gamerules a pasted game needs to function.
@@ -395,11 +373,7 @@
                 return getStartSnapshotPosition({ positionString })
                 */
             default:
-<<<<<<< HEAD
-                throw new Error('Unknown variant.');
-=======
-                throw new Error(`Unknown variant "${Variant}"`)
->>>>>>> 6a6e208e
+                throw new Error(`Unknown variant "${Variant}"`);
         }
     }
 
@@ -471,12 +445,7 @@
      */
     function getGameRulesOfVariant({ Variant, UTCDate = math.getCurrentUTCDate(), UTCTime = math.getCurrentUTCTime() }, position) {
         
-<<<<<<< HEAD
         if (!position) position = getStartingPositionOfVariant({ Variant }).position;
-        console.log(Variant);
-=======
-        if (!position) position = getStartingPositionOfVariant({ Variant }).position
->>>>>>> 6a6e208e
         
         switch (Variant) {
             case "Classical":
@@ -523,25 +492,14 @@
             case "Knighted_Chess":
                 return getGameRules({ position });
             case "Omega": // Joel & Cory's version
-<<<<<<< HEAD
-                return getGameRules({ promotionRanks: null, moveRule: null, position });
+                return getGameRules({ promotionRanks: null, moveRule: null, position, turnOrder: getTurnOrderOfOmega() });
             case "Omega_Squared":
-                return getGameRules({ promotionRanks: null, moveRule: null, position });
+                return getGameRules({ promotionRanks: null, moveRule: null, position, turnOrder: getTurnOrderOfOmega() });
             case "Omega_Cubed":
-                return getGameRules({ promotionRanks: null, moveRule: null, position });
+                return getGameRules({ promotionRanks: null, moveRule: null, position, turnOrder: getTurnOrderOfOmega() });
             case "Omega_Fourth":
-                return getGameRules({ promotionRanks: null, moveRule: null, winConditions: getRoyalCaptureWinConditions(), position });
-                // Removed...
-=======
-                return getGameRules({ promotionRanks: null, moveRule: null, position, turnOrder: getTurnOrderOfOmega() })
-            case "Omega_Squared":
-                return getGameRules({ promotionRanks: null, moveRule: null, position, turnOrder: getTurnOrderOfOmega() })
-            case "Omega_Cubed":
-                return getGameRules({ promotionRanks: null, moveRule: null, position, turnOrder: getTurnOrderOfOmega() })
-            case "Omega_Fourth":
-                return getGameRules({ promotionRanks: null, moveRule: null, position, turnOrder: getTurnOrderOfOmega() })
+                return getGameRules({ promotionRanks: null, moveRule: null, position, turnOrder: getTurnOrderOfOmega() });
             // Removed...
->>>>>>> 6a6e208e
             /*
             case "Standarch - 3 Check":
                 return getGameRules({ winConditions: getWinConditionsOfThreeCheck(), position });
@@ -549,11 +507,7 @@
                 return getGameRules({ winConditions: getWinConditionsOfThreeCheck(), position });
                 */
             default:
-<<<<<<< HEAD
-                throw new Error('Unknown variant.');
-=======
-                throw new Error(`Unknown variant "${Variant}"`)
->>>>>>> 6a6e208e
+                throw new Error(`Unknown variant "${Variant}"`);
         }
     }
 
