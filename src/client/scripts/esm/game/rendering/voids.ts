
/**
 * This generates and renders the mesh of the void squares
 * in the game.
 */


import type { Coords } from '../../chess/util/coordutil.js';
import type { Color } from '../../chess/util/colorutil.js';
// @ts-ignore
import type { gamefile } from '../../chess/logic/gamefile.js';


import { createModel_Instanced } from './buffermodel.js';
import coordutil from '../../chess/util/coordutil.js';
import gameslot from '../chess/gameslot.js';
import instancedshapes from './instancedshapes.js';
// @ts-ignore
import movement from './movement.js';


// Variables ----------------------------------------------------------------------------------------


const STRIDE_PER_PIECE = 2; // Instance data contains a stride of 2 (x,y)

/** The color of all voids */
const color: Color = [0, 0, 0, 1];
// const color: Color = [0, 0, 1, 0.3]; // Transparent blue


// Generating and Shifting the Mesh -------------------------------------------------------------------


/**
 * Completely regenerates the model of the voids in the game.
 * SLOWEST. Minimize calling.
 * Must be called whenever we add more undefineds placeholders to the voids piece list.
 */
function regenModel(gamefile: gamefile) {
	/** A list of coordinates of all voids in the gamefile */
	const voidList = gameslot.getGamefile()!.ourPieces;
	if (!voidList) return; // No voids are present in this game

	const vertexData: number[] = instancedshapes.getDataLegalMoveSquare(color);
	const instanceData64: Float64Array = new Float64Array(voidList.length * STRIDE_PER_PIECE); // Initialize with all 0's

	let currIndex: number = 0;
	voidList.forEach((coords: Coords | undefined) => {
		if (coords === undefined) {
			// Undefined placeholder, this one should not be visible. If we leave it at 0, then there's a visible void at [0,0]
			instanceData64[currIndex] = Infinity;
			instanceData64[currIndex + 1] = Infinity;
		} else {
			// Apply the piece mesh offset to the coordinates
			instanceData64[currIndex] = coords[0] - gamefile.mesh.offset[0];
			instanceData64[currIndex + 1] = coords[1] - gamefile.mesh.offset[1];
		}
		currIndex += STRIDE_PER_PIECE;
	});

	gamefile.voidMesh.instanceData64 = instanceData64;
	gamefile.voidMesh.model = createModel_Instanced(vertexData, new Float32Array(instanceData64), 'TRIANGLES', true);
}

/**
 * Shifts the vertex data of the voids model and reinits it on the gpu.
 * Faster than {@link regenModel}
 * @param gamefile - The gamefile
 * @param diffXOffset - The x-amount to shift the voids vertex data
 * @param diffYOffset - The y-amount to shift the voids vertex data
 */
function shiftModel(gamefile: gamefile, diffXOffset: number, diffYOffset: number): void {
	if (gamefile.voidMesh.model === undefined) return;
	
	const instanceData64 = gamefile.voidMesh.instanceData64; // High precision floats for performing calculations
	const instanceData32 = gamefile.voidMesh.model.instanceData; // Low precision floats for sending to the gpu
	for (let i = 0; i < instanceData32.length; i += STRIDE_PER_PIECE) {
		instanceData64[i] += diffXOffset;
		instanceData64[i + 1] += diffYOffset;
		// Copy the float32 values from the float64 array so as to gain the most precision
		instanceData32[i] = instanceData64[i];
		instanceData32[i + 1] = instanceData64[i + 1];
	}
	
	// Update the buffer on the gpu!
	gamefile.voidMesh.model.updateBufferIndices_InstanceBuffer(0, instanceData64.length); // Update every index
}


// Modifying the Mesh Data ----------------------------------------------------------------------



/**
 * Overwrites the instance data of the specified void within the
 * void mesh with the new coordinates of the instance.
 * Then sends that change off to the gpu.
 * 
 * FAST, much faster than regenerating or shifting the entire mesh!
 */
function overwritebufferdata(gamefile: gamefile, piece: { index: number, coords: Coords }) {
	const i = piece.index * STRIDE_PER_PIECE;

	const offsetCoord = coordutil.subtractCoordinates(piece.coords, gamefile.mesh.offset);

	gamefile.voidMesh.instanceData64[i] = offsetCoord[0];
	gamefile.voidMesh.instanceData64[i + 1] = offsetCoord[1];
	gamefile.voidMesh.model.instanceData[i] = offsetCoord[0];
	gamefile.voidMesh.model.instanceData[i + 1] = offsetCoord[1];

	// Update the buffer on the gpu!
	gamefile.voidMesh.model.updateBufferIndices_InstanceBuffer(i, STRIDE_PER_PIECE);
}

/**
 * Deletes the instance data of the specified void within the void mesh
 * by overwriting it with Infinity's, then sends that change off to the gpu.
 * FAST, much faster than regenerating or shifting the entire mesh!
 */
<<<<<<< HEAD
function deletebufferdata(gamefile: gamefile, relativeidx: number) {
	const i = relativeidx * STRIDE_PER_PIECE;
=======
function deletebufferdata(gamefile: gamefile, piece: { index: number }) {
	const i = piece.index * STRIDE_PER_PIECE;
>>>>>>> ee01e8e4

	gamefile.voidMesh.instanceData64[i] = Infinity; // Unfortunately we can't set them to 0 to hide it, as an actual void instance would be visible at [0,0]
	gamefile.voidMesh.instanceData64[i + 1] = Infinity;
	gamefile.voidMesh.model.instanceData[i] = Infinity;
	gamefile.voidMesh.model.instanceData[i + 1] = Infinity;

	// Update the buffer on the gpu!
	gamefile.voidMesh.model.updateBufferIndices_InstanceBuffer(i, STRIDE_PER_PIECE);
}


// Rendering ----------------------------------------------------------------------------------------


/**
 * Renders the void mesh of the game, translating and scaling into position.
 */
function render(gamefile: gamefile) {
	if (gamefile.voidMesh.model === undefined) return;

	const boardPos = movement.getBoardPos();
	const position: [number,number,number] = [ // Translate
        -boardPos[0] + gamefile.mesh.offset[0], // Add the model's offset. 
        -boardPos[1] + gamefile.mesh.offset[1],
        0
    ]; // While separate these are each big decimals, TOGETHER they are small number! That's fast for rendering!
	const boardScale = movement.getBoardScale();
	const scale: [number,number,number] = [boardScale, boardScale, 1];

	gamefile.voidMesh.model.render(position, scale);
}


// Export --------------------------------------------------------------------------------------------


export default {
	regenModel,
	shiftModel,
	overwritebufferdata,
	deletebufferdata,
	render,
};<|MERGE_RESOLUTION|>--- conflicted
+++ resolved
@@ -118,13 +118,8 @@
  * by overwriting it with Infinity's, then sends that change off to the gpu.
  * FAST, much faster than regenerating or shifting the entire mesh!
  */
-<<<<<<< HEAD
 function deletebufferdata(gamefile: gamefile, relativeidx: number) {
 	const i = relativeidx * STRIDE_PER_PIECE;
-=======
-function deletebufferdata(gamefile: gamefile, piece: { index: number }) {
-	const i = piece.index * STRIDE_PER_PIECE;
->>>>>>> ee01e8e4
 
 	gamefile.voidMesh.instanceData64[i] = Infinity; // Unfortunately we can't set them to 0 to hide it, as an actual void instance would be visible at [0,0]
 	gamefile.voidMesh.instanceData64[i + 1] = Infinity;
