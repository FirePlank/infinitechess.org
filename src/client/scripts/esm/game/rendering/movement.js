--- conflicted
+++ resolved
@@ -543,13 +543,8 @@
 	updateNavControls,
 	randomizePanVelDir,
 	dragBoard,
+	hasMomentum,
 	eraseMomentum,
-<<<<<<< HEAD
-	hasMomentum,
-	clearPositionHistory,
-	setPositionToArea
-=======
 	setPositionToArea,
 	checkIfBoardDragged,
->>>>>>> 68d9e7ce
 };