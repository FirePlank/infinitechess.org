--- conflicted
+++ resolved
@@ -281,14 +281,8 @@
 			Event: `Casual computer ${translations[inviteOptions.variant]} infinite chess game`,
 			Variant: inviteOptions.variant,
 			youAreColor: ourColor,
-<<<<<<< HEAD
 			currentEngine: "hydrochess",
 			engineConfig: { engineTimeLimitPerMoveMillis: 4000 }, // 4 seconds of think time
-=======
-			currentEngine: 'engineCheckmatePractice',
-			// engineConfig: { engineTimeLimitPerMoveMillis: 4000 }, // 4 seconds of think time
-			engineConfig: { engineTimeLimitPerMoveMillis: 500 }, // Half a second for dev testing
->>>>>>> 554c7dbd
 		});
 	}
 }
