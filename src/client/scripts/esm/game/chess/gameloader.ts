
/**
 * This script contains the logic for loading any kind of game onto our game board:
 * * Local
 * * Online
 * * Analysis Board (in the future)
 * * Board Editor (in the future)
 * 
 * It not only handles the logic of the gamefile,
 * but also prepares and opens the UI elements for that type of game.
 */

import type { MetaData } from "../../chess/util/metadata.js";
import type { JoinGameMessage } from "../misc/onlinegame/onlinegamerouter.js";
import type { Additional, VariantOptions } from "./gameslot.js";
import type { EngineConfig } from "../misc/enginegame.js";


import gui from "../gui/gui.js";
import gameslot from "./gameslot.js";
import clock from "../../chess/logic/clock.js";
import timeutil from "../../util/timeutil.js";
import gamefileutility from "../../chess/util/gamefileutility.js";
import enginegame from "../misc/enginegame.js";
// @ts-ignore
import guigameinfo from "../gui/guigameinfo.js";
// @ts-ignore
import guinavigation from "../gui/guinavigation.js";
// @ts-ignore
import onlinegame from "../misc/onlinegame/onlinegame.js";
// @ts-ignore
import localstorage from "../../util/localstorage.js";
// @ts-ignore
import perspective from "../rendering/perspective.js";
// @ts-ignore
import movement from "../rendering/movement.js";
// @ts-ignore
import transition from "../rendering/transition.js";


// Variables --------------------------------------------------------------------


/** The type of game we are in, whether local or online, if we are in a game. */
let typeOfGameWeAreIn: undefined | 'local' | 'online' | 'engine';


// Getters --------------------------------------------------------------------


/**
 * Returns true if we are in ANY type of game, whether local, online, engine, analysis, or editor.
 * 
 * If we're on the title screen or the lobby, this will be false.
 */
function areInAGame(): boolean {
	return typeOfGameWeAreIn !== undefined;
}

/** Returns the type of game we are in. */
function getTypeOfGameWeIn() {
	return typeOfGameWeAreIn;
}

function areInLocalGame(): boolean {
	return typeOfGameWeAreIn === 'local';
}

function isItOurTurn(color?: string): boolean {
	if (typeOfGameWeAreIn === undefined) throw Error("Can't tell if it's our turn when we're not in a game!");
	if (typeOfGameWeAreIn === 'online') return onlinegame.isItOurTurn();
	else if (typeOfGameWeAreIn === 'engine') return enginegame.isItOurTurn();
	else if (typeOfGameWeAreIn === 'local') return gameslot.getGamefile()!.whosTurn === color;
	else throw Error("Don't know how to tell if it's our turn in this type of game: " + typeOfGameWeAreIn);
}

function getOurColor(): 'white' | 'black' {
	if (typeOfGameWeAreIn === undefined) throw Error("Can't get our color when we're not in a game!");
	if (typeOfGameWeAreIn === 'online') return onlinegame.getOurColor();
	else if (typeOfGameWeAreIn === 'engine') return enginegame.getOurColor();
	throw Error("Can't get our color in this type of game: " + typeOfGameWeAreIn);
}

/**
 * Updates whatever game is currently loaded, for what needs to be updated.
 */
function update() {
	if (typeOfGameWeAreIn === 'online') onlinegame.update();
}


// Start Game --------------------------------------------------------------------


/** Starts a local game according to the options provided. */
async function startLocalGame(options: {
	/** Must be one of the valid variants in variant.ts */
	Variant: string,
	TimeControl: MetaData['TimeControl'],
}) {
	const metadata = {
		...options,
		Event: `Casual local ${translations[options.Variant]} infinite chess game`,
		Site: 'https://www.infinitechess.org/' as 'https://www.infinitechess.org/',
		Round: '-' as '-',
		UTCDate: timeutil.getCurrentUTCDate(),
		UTCTime: timeutil.getCurrentUTCTime()
	};

	await gameslot.loadGamefile({
		metadata,
		viewWhitePerspective: true,
		allowEditCoords: true,
		/**
		 * Enable to tell the gamefile to include large amounts of undefined slots for every single piece type in the game.
		 * This lets us board edit without worry of regenerating the mesh every time we add a piece.
		 */
		// additional: { editor: true }
	});
	typeOfGameWeAreIn = 'local';

	// Open the gui stuff AFTER initiating the logical stuff,
	// because the gui DEPENDS on the other stuff.

	openGameinfoBarAndConcludeGameIfOver(metadata, false);
}

/** Starts an online game according to the options provided by the server. */
async function startOnlineGame(options: JoinGameMessage) {
	// console.log("Starting online game with invite options:");
	// console.log(jsutil.deepCopyObject(options));

	const additional: Additional = {
		moves: options.moves,
		variantOptions: localstorage.loadItem(options.id) as VariantOptions,
		gameConclusion: options.gameConclusion,
		// If the clock values are provided, adjust the timer of whos turn it is depending on ping.
		clockValues: options.clockValues ? clock.adjustClockValuesForPing(options.clockValues) : undefined,
	};

	await gameslot.loadGamefile({
		metadata: options.metadata,
		viewWhitePerspective: options.youAreColor === 'white',
		allowEditCoords: false,
		additional
	});
	typeOfGameWeAreIn = 'online';
	onlinegame.initOnlineGame(options);
	
	// Open the gui stuff AFTER initiating the logical stuff,
	// because the gui DEPENDS on the other stuff.

	openGameinfoBarAndConcludeGameIfOver(options.metadata, false);
}

/** Starts an engine game according to the options provided. */
async function startEngineGame(options: {
	/** The "Event" string of the game's metadata */
	Event: string,
	youAreColor: 'white' | 'black',
	currentEngine: 'engineCheckmatePractice'|'classicEngine', // add more union types when more engines are added
	engineConfig: EngineConfig,
<<<<<<< HEAD
} & (
  | { variant: string; variantOptions?: never }
  | { variant?: never; variantOptions: VariantOptions }
)) {
	//if you are using enginecheckmatepractice, engineconfig has to have checkmateSelectedID, otherwise, it doesn't need it
	//todo: should fix that in typescript later
	let metadata: MetaData = {
=======
	variantOptions: VariantOptions,
	/** Whether the show the Undo and Restart buttons on the gameinfo bar. For checkmate practice games. */
	showGameControlButtons?: true
}) {
	const metadata: MetaData = {
>>>>>>> ee01e8e4
		Event: options.Event,
		Site: 'https://www.infinitechess.org/',
		Round: '-',
		TimeControl: '-',
		White: options.youAreColor === 'white' ? '(You)' : 'Engine',
		Black: options.youAreColor === 'black' ? '(You)' : 'Engine',
		UTCDate: timeutil.getCurrentUTCDate(),
		UTCTime: timeutil.getCurrentUTCTime(),
	  };
	  
	// Update metadata based on options.variant or options.variantOptions
	if (options.variant) {
		metadata = {
		  ...metadata, // Spread the default values
		  Variant: options.variant,
		  Event: `Casual computer ${translations[options.variant]} infinite chess game`, // Change only the Event field
		};
		await gameslot.loadGamefile({
		  metadata,
		  viewWhitePerspective: options.youAreColor === 'white',
		  allowEditCoords: true,
		});
	} else if (options.variantOptions) {
		metadata = {
		  ...metadata, // Spread the default values
		  Event: options.Event, // Change the Event field
		};
		await gameslot.loadGamefile({
		  metadata,
		  viewWhitePerspective: options.youAreColor === 'white',
		  allowEditCoords: false,
		  additional: { variantOptions: options.variantOptions },
		});
	} else {
		// Throw an error if neither condition is met
		throw new Error('Invalid options: neither variant nor variantOptions provided');
	}
		
	typeOfGameWeAreIn = 'engine';
	enginegame.initEngineGame(options);

	openGameinfoBarAndConcludeGameIfOver(metadata, options.showGameControlButtons);
}



/**
 * These items must be done after the logical parts of the gamefile are fully loaded
 * @param metadata - The metadata of the gamefile 
 * @param showGameControlButtons - Whether to show the practice game control buttons "Undo Move" and "Retry"
 */
function openGameinfoBarAndConcludeGameIfOver(metadata: MetaData, showGameControlButtons: boolean = false) {
	guigameinfo.open(metadata, showGameControlButtons);
	if (gamefileutility.isGameOver(gameslot.getGamefile()!)) gameslot.concludeGame();
}

function unloadGame() {
	if (typeOfGameWeAreIn === 'online') onlinegame.closeOnlineGame();
	else if (typeOfGameWeAreIn === 'engine') enginegame.closeEngineGame();
	
	guinavigation.close();
	guigameinfo.close();
	gameslot.unloadGame();
	perspective.disable();
	typeOfGameWeAreIn = undefined;
	movement.eraseMomentum();
	transition.terminate();

	gui.prepareForOpen();
}


// Exports --------------------------------------------------------------------


export default {
	areInAGame,
	areInLocalGame,
	isItOurTurn,
	getOurColor,
	getTypeOfGameWeIn,
	update,
	startLocalGame,
	startOnlineGame,
	startEngineGame,
	openGameinfoBarAndConcludeGameIfOver,
	unloadGame,
};<|MERGE_RESOLUTION|>--- conflicted
+++ resolved
@@ -160,7 +160,8 @@
 	youAreColor: 'white' | 'black',
 	currentEngine: 'engineCheckmatePractice'|'classicEngine', // add more union types when more engines are added
 	engineConfig: EngineConfig,
-<<<<<<< HEAD
+	/** Whether the show the Undo and Restart buttons on the gameinfo bar. For checkmate practice games. */
+	showGameControlButtons?: true
 } & (
   | { variant: string; variantOptions?: never }
   | { variant?: never; variantOptions: VariantOptions }
@@ -168,13 +169,6 @@
 	//if you are using enginecheckmatepractice, engineconfig has to have checkmateSelectedID, otherwise, it doesn't need it
 	//todo: should fix that in typescript later
 	let metadata: MetaData = {
-=======
-	variantOptions: VariantOptions,
-	/** Whether the show the Undo and Restart buttons on the gameinfo bar. For checkmate practice games. */
-	showGameControlButtons?: true
-}) {
-	const metadata: MetaData = {
->>>>>>> ee01e8e4
 		Event: options.Event,
 		Site: 'https://www.infinitechess.org/',
 		Round: '-',
