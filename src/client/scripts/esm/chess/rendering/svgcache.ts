--- conflicted
+++ resolved
@@ -3,15 +3,9 @@
  * It won't request the same SVG twice.
  */
 
-<<<<<<< HEAD
-=======
 
 import type { Color } from '../util/colorutil.js';
 
-
-import colorutil from '../util/colorutil.js';
-// @ts-ignore
->>>>>>> ee01e8e4
 import typeutil from '../util/typeutil.js';
 import preferences from '../../components/header/preferences.js';
 
@@ -118,7 +112,6 @@
 	await Promise.all([...locations].map(async location => fetchLocation(location)));
 }
 
-<<<<<<< HEAD
 async function fetchLocation(location: string) {
 	const url = `svg/pieces/${location}.svg`;
 
@@ -145,7 +138,7 @@
 
 	await processingCache[url];
 }
-=======
+
 /**
  * Tints an SVG element by applying a multiplication filter using the specified color.
  * The tint is applied by multiplying the original colors with the provided [r, g, b, a] values.
@@ -183,7 +176,6 @@
 	return svgElement;
 }
 
->>>>>>> ee01e8e4
 
 // Exports -------------------------------------------------------------------
 
