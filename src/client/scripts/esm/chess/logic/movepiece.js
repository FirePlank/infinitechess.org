--- conflicted
+++ resolved
@@ -29,7 +29,6 @@
 /** Here lies the universal methods for moving pieces, forward or rewinding. */
 
 /**
-<<<<<<< HEAD
  * Generates all move data needed before move execution
  * @param {gamefile} gamefile 
  * @param {Move} move 
@@ -39,26 +38,6 @@
 	move.generateIndex = gamefile.moveIndex + 1;
 	state.initMoveStates(move);
 
-=======
- * **Universal** function for executing forward (not rewinding) moves.
- * Called when we move the selected piece, receive our opponent's move,
- * or need to simulate a move within the checkmate algorithm.
- * @param {gamefile} gamefile - The gamefile
- * @param {Move} move - The move to make, with the properties `startCoords`, `endCoords`, and any special move flags, all other properties of the move will be added within. CRUCIAL: If `simulated` is true and `recordMove` is false, the move passed in MUST be one of the moves in the gamefile's move list! Otherwise we'll have trouble undo'ing the simulated move without messing up the mesh.
- * @param {Object} options - An object containing various options (ALL of these are default *true*, EXCEPT `simulated` which is default *false*):
- * - `flipTurn`: Whether to flip the `whosTurn` property of the gamefile. Most of the time this will be true, except when hitting the rewind/forward buttons.
- * - `recordMove`: Whether to record the move in the gamefile's move list. Should be false when rewinding/fast-forwarding the game.
- * - `pushClock`: Whether to push the clock. If we're in an online game we NEVER push the clock anyway, only the server does.
- * - `doGameOverChecks`: Whether to perform game-over checks, such as checkmate or other win conditions.
- * - `concludeGameIfOver`: If true, and `doGameOverChecks` is true, then if this move ends the game, we will not stop the clocks, darken the board, display who won, or play a sound effect.
- * - `animate`: Whether to animate this move.
- * - `animateSecondary`: Animate the pieces affected by the move without the piece that made the move. Used after dragging the king to castle. Is only used when `animate` is false.
- * - `updateData`: Whether to modify the mesh of all the pieces. Should be false for simulated moves, or if you're planning on regenerating the mesh after this.
- * - `updateProperties`: Whether to update gamefile properties that game-over algorithms rely on, such as the 50-move-rule's status, or 3-Check's check counter.
- * - `simulated`: Whether you plan on undo'ing this move. If true, the `rewindInfo` property will be added to the `move` for easy restoring of the gamefile's properties when undo'ing the move.
- */
-function makeMove(gamefile, move, { flipTurn = true, recordMove = true, pushClock = true, doGameOverChecks = true, concludeGameIfOver = true, animate = true, animateSecondary = false, updateData = true, updateProperties = true, simulated = false } = {}) {                
->>>>>>> 08e0364b
 	const piece = gamefileutility.getPieceAtCoords(gamefile, move.startCoords);
 	if (!piece) throw new Error(`Cannot make move because no piece exists at coords ${move.startCoords}.`);
 	move.type = piece.type;
@@ -68,7 +47,6 @@
 	deleteEnpassantAndSpecialRightsProperties(gamefile, move);
     
 	let specialMoveMade;
-<<<<<<< HEAD
 	if (gamefile.specialMoves[trimmedType]) specialMoveMade = gamefile.specialMoves[trimmedType](gamefile, piece, move);
 	if (!specialMoveMade) movePiece_NoSpecial(gamefile, piece, move); // Move piece regularly (no special tag)
 
@@ -78,26 +56,6 @@
 			wasACapture = true;
 			break;
 		}
-=======
-	if (gamefile.specialMoves[trimmedType]) specialMoveMade = gamefile.specialMoves[trimmedType](gamefile, piece, move, { updateData, animate, animateSecondary, updateProperties, simulated });
-	if (!specialMoveMade) movePiece_NoSpecial(gamefile, piece, move, { updateData, recordMove, animate, simulated }); // Move piece regularly (no special tag)
-	const wasACapture = move.captured !== undefined;
-
-	gamefile.moveIndex++;
-	if (recordMove) gamefile.moves.push(move);
-	// The "check" property will be added inside updateInCheck()...
-	// The "mate" property will be added inside our game conclusion checks...
-
-	if (updateProperties) incrementMoveRule(gamefile, piece.type, wasACapture);
-
-	if (flipTurn) flipWhosTurn(gamefile, { pushClock, doGameOverChecks });
-
-	// ALWAYS DO THIS NOW, no matter what. 
-	updateInCheck(gamefile, recordMove);
-	if (doGameOverChecks) {
-		gamefileutility.doGameOverChecks(gamefile);
-		if (!simulated && concludeGameIfOver && gamefile.gameConclusion && !onlinegame.areInOnlineGame()) game.concludeGame();
->>>>>>> 08e0364b
 	}
 
 	incrementMoveRule(gamefile, move, wasACapture);
@@ -296,8 +254,6 @@
 
 	const selectedPiece = gamefileutility.getPieceAtCoords(gamefile, move.startCoords);
 	if (!selectedPiece) return move; // Return without any special move properties, this will automatically be an illegal move.
-	
-	move.type = selectedPiece.type;
 
 	const legalSpecialMoves = legalmoves.calculate(gamefile, selectedPiece, { onlyCalcSpecials: true }).individual;
 	for (let i = 0; i < legalSpecialMoves.length; i++) {
