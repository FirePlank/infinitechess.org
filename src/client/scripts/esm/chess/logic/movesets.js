
'use strict';

/**
 * This script contains the movesets for all pieces except specials (pawns, castling)
 */

<<<<<<< HEAD
import isprime from './isprime.js'; //For Huygens
=======
// Type definitions...

/**
 * A Movesets object containing the movesets for every piece type in a game
 * @typedef {Object<string, PieceMoveset>} Movesets
 */

/**
 * A moveset for an single piece type in a game
 * @typedef {Object} PieceMoveset
 * @property {number[][]} individual - Array of individual moves.
 * @property {Object<string, number[]>} [sliding] - Optional sliding moves.
 */

>>>>>>> fdf4f5a2

/**
 * Returns the movesets of all the pieces, modified according to the specified slideLimit gamerule.
 * 
 * These movesets are called as functions so that they return brand
 * new copies of each moveset so there's no risk of accidentally modifying the originals.
 * @param {number} slideLimit - Optional. The slideLimit gamerule value.
 * @returns {Object<string, PieceMoveset} Object containing the movesets of all pieces except pawns.
 */
function getPieceDefaultMovesets(slideLimit = Infinity) {
	if (typeof slideLimit !== 'number') throw new Error("slideLimit gamerule is in an unsupported value.");

	return {
		// Finitely moving
		pawns: {
			individual: []
		},
		knights: {
			individual: [
                [-2,1],[-1,2],[1,2],[2,1],
                [-2,-1],[-1,-2],[1,-2],[2,-1]
            ]
		},
		hawks: {
			individual: [
                [-3,0],[-2,0],[2,0],[3,0],
                [0,-3],[0,-2],[0,2],[0,3],
                [-2,-2],[-2,2],[2,-2],[2,2],
                [-3,-3],[-3,3],[3,-3],[3,3]
            ]
		},
		kings: {
			individual: [
                [-1,0],[-1,1],[0,1],[1,1],
                [1,0],[1,-1],[0,-1],[-1,-1]
            ]
		},
		guards: {
			individual: [
                [-1,0],[-1,1],[0,1],[1,1],
                [1,0],[1,-1],[0,-1],[-1,-1]
            ]
		},
		// Infinitely moving
		rooks: {
			individual: [],
			sliding: {
				'1,0': [-slideLimit, slideLimit],
				'0,1': [-slideLimit, slideLimit]
			}
		},
		bishops: {
			individual: [],
			sliding: {
				'1,1': [-slideLimit, slideLimit], // These represent the x limit of the piece sliding diagonally
				'1,-1': [-slideLimit, slideLimit]
			}
		},
		queens: {
			individual: [],
			sliding: {
				'1,0': [-slideLimit, slideLimit],
				'0,1': [-slideLimit, slideLimit],
				'1,1': [-slideLimit, slideLimit], // These represent the x limit of the piece sliding diagonally
				'1,-1': [-slideLimit, slideLimit]
			}
		},
		royalQueens: {
			individual: [],
			sliding: {
				'1,0': [-slideLimit, slideLimit],
				'0,1': [-slideLimit, slideLimit],
				'1,1': [-slideLimit, slideLimit], // These represent the x limit of the piece sliding diagonally
				'1,-1': [-slideLimit, slideLimit]
			}
		},
		chancellors: {
			individual: [
                [-2,1],[-1,2],[1,2],[2,1],
                [-2,-1],[-1,-2],[1,-2],[2,-1]
            ],
			sliding: {
				'1,0': [-slideLimit, slideLimit],
				'0,1': [-slideLimit, slideLimit]
			}
		},
		archbishops: {
			individual: [
                [-2,1],[-1,2],[1,2],[2,1],
                [-2,-1],[-1,-2],[1,-2],[2,-1]
            ],
			sliding: {
				'1,1': [-slideLimit, slideLimit],
				'1,-1': [-slideLimit, slideLimit]
			}
		},
		amazons: {
			individual: [
                [-2,1],[-1,2],[1,2],[2,1],
                [-2,-1],[-1,-2],[1,-2],[2,-1]
            ],
			sliding: {
				'1,0': [-slideLimit, slideLimit],
				'0,1': [-slideLimit, slideLimit],
				'1,1': [-slideLimit, slideLimit], // These represent the x limit of the piece sliding diagonally
				'1,-1': [-slideLimit, slideLimit]
			}
		},
		camels: {
			individual: [
                [-3,1],[-1,3],[1,3],[3,1],
                [-3,-1],[-1,-3],[1,-3],[3,-1]
            ]
		},
		giraffes: {
			individual: [
                [-4,1],[-1,4],[1,4],[4,1],
                [-4,-1],[-1,-4],[1,-4],[4,-1]
            ]
		},
		zebras: {
			individual: [
                [-3,2],[-2,3],[2,3],[3,2],
                [-3,-2],[-2,-3],[2,-3],[3,-2]
            ]
		},
		knightriders: {
			individual: [],
			sliding: {
				'1,2' : [-slideLimit, slideLimit],
				'1,-2' : [-slideLimit,slideLimit],
				'2,1' : [-slideLimit,slideLimit],
				'2,-1' : [-slideLimit,slideLimit],
			}
		},
		centaurs: {
			individual: [
                // Guard moveset
                [-1,0],[-1,1],[0,1],[1,1],
                [1,0],[1,-1],[0,-1],[-1,-1],
                // + Knight moveset!
                [-2,1],[-1,2],[1,2],[2,1],
                [-2,-1],[-1,-2],[1,-2],[2,-1]
            ]
		},
		royalCentaurs: {
			individual: [
                // Guard moveset
                [-1,0],[-1,1],[0,1],[1,1],
                [1,0],[1,-1],[0,-1],[-1,-1],
                // + Knight moveset!
                [-2,1],[-1,2],[1,2],[2,1],
                [-2,-1],[-1,-2],[1,-2],[2,-1]
            ]
		},
		huygens: {
			individual: [],
			sliding: {
				'1,0': [-slideLimit, slideLimit],
				'0,1': [-slideLimit, slideLimit]
			},
			ignore: function(distance) {
				return !isprime.primalityTest(Math.abs(distance), null);
			}
		},
		roses: {
			individual: []
		}
	};
}

export default {
	getPieceDefaultMovesets,
};<|MERGE_RESOLUTION|>--- conflicted
+++ resolved
@@ -5,9 +5,7 @@
  * This script contains the movesets for all pieces except specials (pawns, castling)
  */
 
-<<<<<<< HEAD
 import isprime from './isprime.js'; //For Huygens
-=======
 // Type definitions...
 
 /**
@@ -20,9 +18,8 @@
  * @typedef {Object} PieceMoveset
  * @property {number[][]} individual - Array of individual moves.
  * @property {Object<string, number[]>} [sliding] - Optional sliding moves.
+ * @property {function} [ignore] - Optional squares to ignore.
  */
-
->>>>>>> fdf4f5a2
 
 /**
  * Returns the movesets of all the pieces, modified according to the specified slideLimit gamerule.
