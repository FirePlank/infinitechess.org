--- conflicted
+++ resolved
@@ -42,15 +42,9 @@
     // let modifiedHTML = htmlData.replace(injectAfterTag, `${injectAfterTag}${scriptTag}`);
 
     // Inject the string of the optional argument "stringInjection" into the HTML file, if applicable
-<<<<<<< HEAD
-    // if (Object.keys(stringInjection).length != 0) {
+    // if (Object.keys(stringInjection).length) {
     //     modifiedHTML = modifiedHTML.replace(stringInjection.injectafter, `${stringInjection.injectafter}${stringInjection.string}`);
     // }
-=======
-    if (Object.keys(stringInjection).length) {
-        modifiedHTML = modifiedHTML.replace(stringInjection.injectafter, `${stringInjection.injectafter}${stringInjection.string}`);
-    }
->>>>>>> e54b456b
     return modifiedHTML;
 }
 
@@ -98,12 +92,7 @@
     });
 }
 
-<<<<<<< HEAD
 
-module.exports = {
+export {
     injectScriptIntoPlayEjs,
-=======
-export {
-    injectScriptsIntoPlayEjs,
->>>>>>> e54b456b
 };